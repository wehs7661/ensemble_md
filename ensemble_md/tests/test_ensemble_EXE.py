####################################################################
#                                                                  #
#    ensemble_md,                                                  #
#    a python package for running GROMACS simulation ensembles     #
#                                                                  #
#    Written by Wei-Tse Hsu <wehs7661@colorado.edu>                #
#    Copyright (c) 2022 University of Colorado Boulder             #
#                                                                  #
####################################################################
"""
Unit tests for the module ensemble_EXE.py.
"""
import os
import sys
import yaml
import copy
import random
import pytest
import numpy as np
import ensemble_md
from ensemble_md.utils import gmx_parser
from ensemble_md.ensemble_EXE import EnsembleEXE
from ensemble_md.utils.exceptions import ParameterError

current_path = os.path.dirname(os.path.abspath(__file__))
input_path = os.path.join(current_path, "data")


@pytest.fixture
def params_dict():
    """
    Generates a dictionary containing the required EEXE parameters.
    """
    EEXE_dict = {
        'gmx_executable': 'gmx',
        'gro': 'ensemble_md/tests/data/sys.gro',
        'top': 'ensemble_md/tests/data/sys.top',
        'mdp': 'ensemble_md/tests/data/expanded.mdp',
        'n_sim': 4,
        'n_iter': 10,
        's': 1,
    }
    yield EEXE_dict

    # Remove the file after the unit test is done.
    if os.path.isfile('params.yaml') is True:
        os.remove('params.yaml')


def get_EEXE_instance(input_dict, yml_file='params.yaml'):
    """
    Saves a dictionary as a yaml file and use it to instantiate the EnsembleEXE class.
    """
    with open(yml_file, 'w') as f:
        yaml.dump(input_dict, f)
    EEXE = EnsembleEXE(yml_file)
    return EEXE


def check_param_error(EEXE_dict, param, match, wrong_val='cool', right_val=None):
    """
    Test if ParameterError is raised if a parameter is not well-defined.
    """
    EEXE_dict[param] = wrong_val
    with pytest.raises(ParameterError, match=match):
        get_EEXE_instance(EEXE_dict)
    EEXE_dict[param] = right_val  # so that EEXE_dict can be read without failing in later assertions

    return EEXE_dict


class Test_EnsembleEXE:
    def test_init(self, params_dict):
        EEXE = get_EEXE_instance(params_dict)
        assert EEXE.yaml == 'params.yaml'

    def test_set_params_error(self, params_dict):
        # 1. Required parameters
        del params_dict['n_sim']
        with pytest.raises(ParameterError, match="Required parameter 'n_sim' not specified in params.yaml."):
            get_EEXE_instance(params_dict)
        params_dict['n_sim'] = 4  # so params_dict can be read without failing in the assertions below

        # 2. Available options
        check_param_error(params_dict, 'proposal', "The specified proposal scheme is not available. Available options include 'single', 'neighboring', 'exhaustive', and 'multiple'.", 'cool', 'multiple')  # set as multiple for later tests for n_ex # noqa: E501
        check_param_error(params_dict, 'acceptance', "The specified acceptance scheme is not available. Available options include 'same-state', 'metropolis', and 'metropolis-eq'.")  # noqa: E501
        check_param_error(params_dict, 'df_method', "The specified free energy estimator is not available. Available options include 'TI', 'BAR', and 'MBAR'.")  # noqa: E501
        check_param_error(params_dict, 'err_method', "The specified method for error estimation is not available. Available options include 'propagate', and 'bootstrap'.")  # noqa: E501

        # 3. Integer parameters
        check_param_error(params_dict, 'nst_sim', "The parameter 'nst_sim' should be an integer.")
        check_param_error(params_dict, 'n_ex', "The parameter 'n_ex' should be an integer.")
        check_param_error(params_dict, 'seed', "The parameter 'seed' should be an integer.")
        check_param_error(params_dict, 'n_sim', "The parameter 'n_sim' should be an integer.", 4.1, 4)

        # 4. Positive parameters
        check_param_error(params_dict, 'nst_sim', "The parameter 'nst_sim' should be positive.", -5, 500)
        check_param_error(params_dict, 'n_iter', "The parameter 'n_iter' should be positive.", 0, 10)

        # 5. Non-negative parameters
        check_param_error(params_dict, 'n_ex', "The parameter 'n_ex' should be non-negative.", -1)
        check_param_error(params_dict, 'N_cutoff', "The parameter 'N_cutoff' should be non-negative unless no histogram correction is needed, i.e. N_cutoff = -1.", -5)  # noqa: E501

        # 6. String parameters
        check_param_error(params_dict, 'mdp', "The parameter 'mdp' should be a string.", 3, 'ensemble_md/tests/data/expanded.mdp')  # noqa: E501

        # 7. Boolean parameters
        check_param_error(params_dict, 'msm', "The parameter 'msm' should be a boolean variable.", 3, False)

        # 8. nstlog > nst_sim
        mdp = gmx_parser.MDP(os.path.join(input_path, "expanded.mdp"))  # A perfect mdp file
        mdp['nstlog'] = 200
        mdp.write(os.path.join(input_path, "expanded_test.mdp"))
        params_dict['mdp'] = 'ensemble_md/tests/data/expanded_test.mdp'
        params_dict['nst_sim'] = 100
        with pytest.raises(ParameterError, match='The parameter "nstlog" must be a factor of the parameter "nst_sim" specified in the YAML file.'):  # noqa: E501
            get_EEXE_instance(params_dict)
        params_dict['nst_sim'] = 500
        os.remove(os.path.join(input_path, "expanded_test.mdp"))

        # 9. n_sub < 1
        params_dict['s'] = 5
        params_dict['mdp'] = 'ensemble_md/tests/data/expanded.mdp'
        # Note that the parentheses are special characters that need to be escaped in regular expressions
        with pytest.raises(ParameterError, match=r'There must be at least two states for each replica \(current value: -6\). The current specified configuration \(n_tot=9, n_sim=4, s=5\) does not work for EEXE.'):  # noqa: E501
            get_EEXE_instance(params_dict)
        params_dict['s'] = 1

    def test_set_params_warnings(self, params_dict):
        # 1. Non-recognizable parameter in the YAML file
        params_dict['cool'] = 10
        EEXE = get_EEXE_instance(params_dict)
        warning = 'Warning: Parameter "cool" specified in the input YAML file is not recognizable.'
        assert warning in EEXE.warnings

        # 2. Warnings related to the mdp file
        mdp = gmx_parser.MDP(os.path.join(input_path, "expanded.mdp"))  # A perfect mdp file
        mdp['lmc_seed'] = 1000
        mdp['gen_seed'] = 1000
        mdp['symmetrized_transition_matrix'] = 'yes'
        mdp['wl_scale'] = ''
        mdp.write(os.path.join(input_path, "expanded_test.mdp"))

        params_dict['mdp'] = 'ensemble_md/tests/data/expanded_test.mdp'
        params_dict['N_cutoff'] = 1000
        EEXE = get_EEXE_instance(params_dict)

        warning_1 = 'Warning: The histogram correction/weight combination method is specified but will not be used since the weights are fixed.'  # noqa: E501
        warning_2 = 'Warning: We recommend setting lmc_seed as -1 so the random seed is different for each iteration.'
        warning_3 = 'Warning: We recommend setting gen_seed as -1 so the random seed is different for each iteration.'
        warning_4 = 'Warning: We recommend setting symmetrized-transition-matrix to no instead of yes.'
        assert warning_1 in EEXE.warnings
        assert warning_2 in EEXE.warnings
        assert warning_3 in EEXE.warnings
        assert warning_4 in EEXE.warnings

        os.remove(os.path.join(input_path, "expanded_test.mdp"))

    def test_set_params(self, params_dict):
        # 0. Get an EEXE instance to test
        EEXE = get_EEXE_instance(params_dict)

        # 1. Check the required EEXE parameters
        assert EEXE.gmx_executable == 'gmx'
        assert EEXE.gro == "ensemble_md/tests/data/sys.gro"
        assert EEXE.top == "ensemble_md/tests/data/sys.top"
        assert EEXE.mdp == "ensemble_md/tests/data/expanded.mdp"
        assert EEXE.n_sim == 4
        assert EEXE.n_iter == 10
        assert EEXE.s == 1

        # 2. Check the default values of the parameters not specified in params.yaml
        assert EEXE.proposal == "exhaustive"
        assert EEXE.acceptance == "metropolis"
        assert EEXE.w_combine is False
        assert EEXE.N_cutoff == 1000
        assert EEXE.n_ex == 'N^3'
        assert EEXE.verbose is True
        assert EEXE.runtime_args is None
        assert EEXE.n_ckpt == 100
        assert EEXE.msm is False
        assert EEXE.free_energy is False
        assert EEXE.df_spacing == 1
        assert EEXE.df_method == 'MBAR'
        assert EEXE.err_method == 'propagate'
        assert EEXE.n_bootstrap == 50
        assert EEXE.seed is None

        # 3. Check the MDP parameters
        assert EEXE.dt == 0.002
        assert EEXE.temp == 298
        assert EEXE.nst_sim == 500
        assert EEXE.fixed_weights is False

        # 4. Checked the derived parameters
        # Note that lambda_dict will also be tested in test_map_lambda2state.
        k = 1.380649e-23
        NA = 6.0221408e23
        assert EEXE.kT == k * NA * 298 / 1000
        assert EEXE.lambda_types == ['coul_lambdas', 'vdw_lambdas']
        assert EEXE.n_tot == 9
        assert EEXE.n_sub == 6
        assert EEXE.state_ranges == [
            [0, 1, 2, 3, 4, 5],
            [1, 2, 3, 4, 5, 6],
            [2, 3, 4, 5, 6, 7],
            [3, 4, 5, 6, 7, 8], ]
        assert EEXE.equil == [-1, -1, -1, -1]  # will be zeros right after the first iteration if the weights are fixed
        assert EEXE.n_rejected == 0
        assert EEXE.n_swap_attempts == 0
        assert EEXE.n_empty_swappable == 0
        assert EEXE.rep_trajs == [[0], [1], [2], [3]]

        params_dict['df_method'] = 'MBAR'
        EEXE = get_EEXE_instance(params_dict)
        assert EEXE.get_u_nk is True
        assert EEXE.get_dHdl is False

        params_dict['df_method'] = 'BAR'
        EEXE = get_EEXE_instance(params_dict)
        assert EEXE.get_u_nk is False
        assert EEXE.get_dHdl is True

        params_dict['grompp_args'] = {'-maxwarn': 1}
        params_dict['runtime_args'] = {'-nt': 16, '-ntomp': 8}
        EEXE = get_EEXE_instance(params_dict)
        assert EEXE.runtime_args == {'-nt': 16, '-ntomp': 8}
        assert EEXE.grompp_args == {'-maxwarn': 1}

        assert EEXE.reformatted_mdp is False

    def test_set_params_edge_cases(self, params_dict):
        # In the previous unit tests, we have tested the case where fixed_weights is False. Here we test the others.
        mdp = gmx_parser.MDP(os.path.join(input_path, "expanded.mdp"))

        # 1. wl_scale is not specified
        del mdp['wl_scale']
        mdp.write(os.path.join(input_path, "expanded_test.mdp"))
        params_dict['mdp'] = 'ensemble_md/tests/data/expanded_test.mdp'
        EEXE = get_EEXE_instance(params_dict)
        assert EEXE.fixed_weights is True

        # 2. wl_scale is not empty
        mdp['wl_scale'] = ''  # It will become an empty array array([]) after read by gmx_parser.abs(x)
        mdp.write(os.path.join(input_path, "expanded_test.mdp"))
        EEXE = get_EEXE_instance(params_dict)
        assert EEXE.fixed_weights is True

    def test_reformat_MDP(self, params_dict):
        # Note that the function reformat_MDP is called in set_params
        mdp = gmx_parser.MDP(os.path.join(input_path, "expanded.mdp"))
        mdp['cool-stuff'] = 10
        mdp.write(os.path.join(input_path, "expanded_test.mdp"))
        params_dict['mdp'] = 'ensemble_md/tests/data/expanded_test.mdp'
        EEXE = get_EEXE_instance(params_dict)  # this calss reformat_MDP internally
        assert EEXE.reformatted_mdp is True
        assert EEXE.template['cool_stuff'] == 10
        assert os.path.isfile(os.path.join(input_path, "expanded_test_backup.mdp"))

        os.remove(os.path.join(input_path, "expanded_test.mdp"))
        os.remove(os.path.join(input_path, "expanded_test_backup.mdp"))

<<<<<<< HEAD
    def test_map_lambda2state(self, params_dict):
        # Note that the function map_lambda2state is called in set_params
        EEXE = get_EEXE_instance(params_dict)
        assert EEXE.lambda_dict == {
            (0, 0): 0,
            (0.25, 0): 1,
            (0.5, 0): 2,
            (0.75, 0): 3,
            (1, 0): 4,
            (1, 0.25): 5,
            (1, 0.5): 6,
            (1, 0.75): 7,
            (1, 1): 8}

        # Here we test another combinations: only 'fep_lambdas'
        mdp = gmx_parser.MDP(os.path.join(input_path, "expanded.mdp"))
        del mdp['coul_lambdas']
        del mdp['vdw_lambdas']
        mdp['fep_lambdas'] = '0.0 0.2 0.4 0.6 0.8 1.0'
        mdp.write(os.path.join(input_path, "expanded_test.mdp"))
        params_dict['mdp'] = 'ensemble_md/tests/data/expanded_test.mdp'
        params_dict['n_sim'] = 3
        EEXE = get_EEXE_instance(params_dict)
        assert EEXE.lambda_types == ['fep_lambdas']
        assert EEXE.lambda_dict == {
            (0.0,): 0, (0.2,): 1, (0.4,): 2, (0.6,): 3, (0.8,): 4, (1.0,): 5}

        # Still another combination: fep_lambdas, coul_lambdas, vdw_lambdas, restraint_lambdas
        mdp['coul_lambdas'] = '0.0 0.5 0.8 1.0 1.0 1.0'
        mdp['vdw_lambdas'] = '0.0 0.0 0.0 0.0 0.5 1.0'
        mdp['restraint_lambdas'] = '0.0 0.2 0.4 0.6 0.8 1.0'
        mdp.write(os.path.join(input_path, "expanded_test.mdp"))
        EEXE = get_EEXE_instance(params_dict)
        assert EEXE.lambda_types == ['fep_lambdas', 'coul_lambdas', 'vdw_lambdas', 'restraint_lambdas']
        assert EEXE.lambda_dict == {
            (0.0, 0.0, 0.0, 0.0): 0,
            (0.2, 0.5, 0.0, 0.2): 1,
            (0.4, 0.8, 0.0, 0.4): 2,
            (0.6, 1.0, 0.0, 0.6): 3,
            (0.8, 1.0, 0.5, 0.8): 4,
            (1.0, 1.0, 1.0, 1.0): 5}

        os.remove(os.path.join(input_path, "expanded_test.mdp"))

=======
>>>>>>> 635a79e9
    def test_print_params(self, capfd, params_dict):
        # capfd is a fixture in pytest for testing STDOUT
        EEXE = get_EEXE_instance(params_dict)
        EEXE.print_params()
        out_1, err = capfd.readouterr()
        L = ""
        L += "Important parameters of EXEE\n============================\n"
        L += f"Python version: {sys.version}\n"
        L += f"GROMACS executable: {EEXE.gmx_path}\n"  # Easier to pass CI. This is easy to catch anyway
        L += f"GROMACS version: {EEXE.gmx_version}\n"  # Easier to pass CI. This is easy to catch anyway
        L += f"ensemble_md version: {ensemble_md.__version__}\n"
        L += "Simulation inputs: ensemble_md/tests/data/sys.gro, ensemble_md/tests/data/sys.top, ensemble_md/tests/data/expanded.mdp\n"  # noqa: E501
        L += "Verbose log file: True\n"
        L += "Proposal scheme: exhaustive\n"
        L += "Acceptance scheme for swapping simulations: metropolis\n"
        L += "Whether to perform weight combination: False\n"
        L += "Histogram cutoff: 1000\nNumber of replicas: 4\nNumber of iterations: 10\n"
        L += "Number of attempted swaps in one exchange interval: N^3\n"
        L += "Length of each replica: 1.0 ps\nFrequency for checkpointing: 100 iterations\n"
        L += "Total number of states: 9\n"
        L += "Additional grompp arguments: None\n"
        L += "Additional runtime arguments: None\n"
        L += "Alchemical ranges of each replica in EEXE:\n  - Replica 0: States [0, 1, 2, 3, 4, 5]\n"
        L += "  - Replica 1: States [1, 2, 3, 4, 5, 6]\n  - Replica 2: States [2, 3, 4, 5, 6, 7]\n"
        L += "  - Replica 3: States [3, 4, 5, 6, 7, 8]\n"
        assert out_1 == L

        EEXE.reformatted_mdp = True  # Just to test the case where EEXE.reformatted_mdp is True
        EEXE.print_params(params_analysis=True)
        out_2, err = capfd.readouterr()
        L += "\nWhether to build Markov state models and perform relevant analysis: False\n"
        L += "Whether to perform free energy calculations: False\n"
        L += "The step to used in subsampling the DHDL data in free energy calculations, if any: 1\n"
        L += "The chosen free energy estimator for free energy calculations, if any: MBAR\n"
        L += "The method for estimating the uncertainty of free energies in free energy calculations, if any: propagate\n"  # noqa: E501
        L += "The number of bootstrap iterations in the boostrapping method, if used: 50\n"
        L += "The random seed to use in bootstrapping, if used: None\n"
        L += "Note that the input MDP file has been reformatted by replacing hypens with underscores. The original mdp file has been renamed as *backup.mdp.\n"  # noqa: E501
        assert out_2 == L

    def test_initialize_MDP(self, params_dict):
        EEXE = get_EEXE_instance(params_dict)
        MDP = EEXE.initialize_MDP(2)  # the third replica
        assert MDP["nsteps"] == 500
        assert all(
            [
                a == b
                for a, b in zip(
                    MDP["vdw_lambdas"], [0.00, 0.00, 0.00, 0.25, 0.50, 0.75]
                )
            ]
        )
        assert all(
            [
                a == b
                for a, b in zip(
                    MDP["coul_lambdas"], [0.50, 0.75, 1.00, 1.00, 1.00, 1.00]
                )
            ]
        )
        assert all(
            [a == b for a, b in zip(MDP["init_lambda_weights"], [0, 0, 0, 0, 0, 0])]
        )

    def test_update_MDP(self, params_dict):
        new_template = "ensemble_md/tests/data/expanded.mdp"
        iter_idx = 3
        states = [2, 5, 7, 4]
        wl_delta = [0.4, 0.32, 0.256, 0.32]
        weights = [
            [0, 0, 0, 0, 0, 0],
            [0, 0, 0, 0, 0, 0],
            [3.48, 2.78, 3.21, 4.56, 8.79, 0.48],
            [8.45, 0.52, 3.69, 2.43, 4.56, 6.73], ]

        EEXE = get_EEXE_instance(params_dict)
        EEXE.equil = [-1, 1, 0, -1]  # i.e. the 3rd replica will use fixed weights in the next iteration
        MDP_1 = EEXE.update_MDP(
            new_template, 2, iter_idx, states, wl_delta, weights)  # third replica
        MDP_2 = EEXE.update_MDP(
            new_template, 3, iter_idx, states, wl_delta, weights)  # fourth replica

        assert MDP_1["tinit"] == MDP_2["tinit"] == 3
        assert MDP_1["nsteps"] == MDP_2["nsteps"] == 500
        assert MDP_1["init_lambda_state"] == 5
        assert MDP_2["init_lambda_state"] == 1
        assert (MDP_1["init_wl_delta"] == MDP_1["wl_scale"] == MDP_1["wl_ratio"] == "")
        assert (MDP_1["lmc_weights_equil"] == MDP_1["weight_equil_wl_delta"] == "")
        assert MDP_2["init_wl_delta"] == 0.32
        assert all(
            [
                a == b
                for a, b in zip(
                    MDP_1["init_lambda_weights"], [3.48, 2.78, 3.21, 4.56, 8.79, 0.48]
                )
            ]
        )
        assert all(
            [
                a == b
                for a, b in zip(
                    MDP_2["init_lambda_weights"], [8.45, 0.52, 3.69, 2.43, 4.56, 6.73]
                )
            ]
        )

    def test_extract_final_dhdl_info(self, params_dict):
        EEXE = get_EEXE_instance(params_dict)
        dhdl_files = [
            os.path.join(input_path, f"dhdl/dhdl_{i}.xvg") for i in range(EEXE.n_sim)
        ]
        states = EEXE.extract_final_dhdl_info(dhdl_files)
        assert states == [5, 2, 2, 8]

    def test_extract_final_log_info(self, params_dict):
        EEXE = get_EEXE_instance(params_dict)
        log_files = [
            os.path.join(input_path, f"log/EXE_{i}.log") for i in range(EEXE.n_sim)]
        wl_delta, weights, counts = EEXE.extract_final_log_info(log_files)
        assert wl_delta == [0.4, 0.5, 0.5, 0.5]
        assert np.allclose(weights, [
            [0, 1.03101, 2.55736, 3.63808, 4.47220, 6.13408],
            [0, 1.22635, 2.30707, 2.44120, 4.10308, 6.03106],
            [0, 0.66431, 1.25475, 0.24443, 0.59472, 0.70726],
            [0, 0.09620, 1.59937, -4.31679, -22.89436, -28.08701], ])
        assert counts == [
            [4, 11, 9, 9, 11, 6],
            [9, 8, 8, 11, 7, 7],
            [3, 1, 1, 9, 15, 21],
            [0, 0, 0, 1, 18, 31], ]
        assert EEXE.equil == [-1, -1, -1, -1]

    def test_get_averaged_weights(self, params_dict):
        EEXE = get_EEXE_instance(params_dict)
        log_files = [
            os.path.join(input_path, f"log/EXE_{i}.log") for i in range(EEXE.n_sim)]
        avg, err = EEXE.get_averaged_weights(log_files)
        assert np.allclose(avg[0],  [0, 2.55101, 3.35736, 4.83808, 4.8722, 5.89408])
        assert np.allclose(err[0], [0, 1.14542569, 1.0198039, 0.8, 0.69282032, 0.35777088])

    def test_identify_swappable_pairs(self, params_dict):
        EEXE = get_EEXE_instance(params_dict)
        EEXE.state_ranges = [list(range(i, i + 5)) for i in range(EEXE.n_sim)]  # 5 states per replica
        states = [4, 2, 2, 7]   # This would lead to the swappables: [(0, 1), (0, 2), (1, 2)] in the standard case

        # Case 1: Any case that is not neighboring swap has the same definition for the swappable pairs
        swappables_1 = EEXE.identify_swappable_pairs(states, EEXE.state_ranges, EEXE.proposal == 'neighboring')
        assert swappables_1 == [(0, 1), (0, 2), (1, 2)]

        # Case 2: Neighboring exchange
        EEXE.proposal = 'neighboring'
        swappables_2 = EEXE.identify_swappable_pairs(states, EEXE.state_ranges, EEXE.proposal == 'neighboring')
        assert swappables_2 == [(0, 1), (1, 2)]

    def test_propose_swap(self, params_dict):
        random.seed(0)
        EEXE = get_EEXE_instance(params_dict)
        swap_1 = EEXE.propose_swap([])
        swap_2 = EEXE.propose_swap([(0, 1), (0, 2), (1, 2)])
        assert swap_1 == []
        assert swap_2 == (1, 2)

    def test_get_swapping_pattern(self, params_dict):
        # weights are obtained from the log files in data/log, where the last states are 5, 2, 2, 8 (global indices)
        # state_ranges are: 0-5, 1-6, ..., 3-8
        weights = [
            [0, 1.03101, 2.55736, 3.63808, 4.47220, 6.13408],
            [0, 1.22635, 2.30707, 2.44120, 4.10308, 6.03106],
            [0, 0.66431, 1.25475, 1.24443, 0.59472, 0.70726],   # the 4th prob was ajusted (from 0.24443) to tweak prob_acc  # noqa: E501
            [0, 0.09620, 1.59937, -4.31679, -22.89436, -28.08701]]
        dhdl_files = [os.path.join(input_path, f"dhdl/dhdl_{i}.xvg") for i in range(4)]

        # Case 1: Empty swap list
        EEXE = get_EEXE_instance(params_dict)
        EEXE.verbose = False
        states = [0, 6, 7, 8]  # No swappable pairs
        w, f = copy.deepcopy(weights), copy.deepcopy(dhdl_files)
        pattern_1 = EEXE.get_swapping_pattern(f, states, w)
        assert EEXE.n_empty_swappable == 1
        assert EEXE.n_swap_attempts == 0
        assert EEXE.n_rejected == 0
        assert pattern_1 == [0, 1, 2, 3]

        # Case 2: Single swap (proposal = 'single')
        random.seed(0)
        EEXE = get_EEXE_instance(params_dict)
        EEXE.verbose = True
        EEXE.proposal = 'single'  # n_ex will be set to 1 automatically.
        states = [5, 2, 2, 8]  # swappable pairs: [(0, 1), (0, 2), (1, 2)], swap = (1, 2), accept
        w, f = copy.deepcopy(weights), copy.deepcopy(dhdl_files)
        pattern_2 = EEXE.get_swapping_pattern(f, states, w)
        assert EEXE.n_swap_attempts == 1
        assert EEXE.n_rejected == 0
        assert pattern_2 == [0, 2, 1, 3]

        # Case 3: Neighboring swap
        random.seed(0)
        EEXE = get_EEXE_instance(params_dict)
        EEXE.proposal = 'neighboring'  # n_ex will be set to 1 automatically.
        states = [5, 2, 2, 8]  # swappable pairs: [(0, 1), (1, 2)], swap = (1, 2), accept
        w, f = copy.deepcopy(weights), copy.deepcopy(dhdl_files)
        pattern_3 = EEXE.get_swapping_pattern(f, states, w)
        assert EEXE.n_swap_attempts == 1
        assert EEXE.n_rejected == 0
        assert pattern_3 == [0, 2, 1, 3]

        # Case 4-1: Exhaustive swaps that end up in a single swap
        random.seed(0)
        EEXE = get_EEXE_instance(params_dict)
        EEXE.proposal = 'exhaustive'
        states = [5, 2, 2, 8]  # swappable pairs: [(0, 1), (0, 2), (1, 2)], swap = (1, 2), accept
        w, f = copy.deepcopy(weights), copy.deepcopy(dhdl_files)
        pattern_4_1 = EEXE.get_swapping_pattern(f, states, w)
        assert EEXE.n_swap_attempts == 1
        assert EEXE.n_rejected == 0
        assert pattern_4_1 == [0, 2, 1, 3]

        # Case 4-2: Exhaustive swaps that involve multiple attempted swaps
        random.seed(0)
        EEXE = get_EEXE_instance(params_dict)
        EEXE.proposal = 'exhaustive'
        states = [4, 2, 4, 3]  # swappable pairs: [(0, 1), (0, 2), (0, 3), (1, 2), (2, 3)]; swap 1: (2, 3), accepted; swap 2: (0, 1), accept  # noqa: E501
        w, f = copy.deepcopy(weights), copy.deepcopy(dhdl_files)
        pattern_4_2 = EEXE.get_swapping_pattern(f, states, w)
        assert EEXE.n_swap_attempts == 2   # \Delta is negative for both swaps -> both accepted
        assert EEXE.n_rejected == 0
        assert pattern_4_2 == [1, 0, 3, 2]

        # Case 5-1: Multiple swaps (proposal = 'multiple', n_ex = 5)
        print('test 5-1')
        random.seed(0)
        EEXE = get_EEXE_instance(params_dict)
        EEXE.n_ex = 5
        EEXE.proposal = 'multiple'
        states = [3, 1, 4, 6]  # swappable pairs: [(0, 1), (0, 2), (1, 2)], first swap = (1, 2), accept
        w, f = copy.deepcopy(weights), copy.deepcopy(dhdl_files)
        pattern_5_1 = EEXE.get_swapping_pattern(f, states, w)
        assert EEXE.n_swap_attempts == 5
        assert EEXE.n_rejected == 4
        assert pattern_5_1 == [2, 1, 0, 3]

        # Case 5-2: Multiple swaps but with only one swappable pair (proposal = 'multiple')
        # This is specifically for testing n_swap_attempts in the case where n_ex reduces to 1.
        random.seed(0)
        EEXE = get_EEXE_instance(params_dict)
        states = [0, 2, 3, 8]  # The only swappable pair is [(1, 2)] --> accept
        w, f = copy.deepcopy(weights), copy.deepcopy(dhdl_files)
        pattern_5_2 = EEXE.get_swapping_pattern(f, states, w)
        assert EEXE.n_swap_attempts == 1  # since there is only 1 swappable pair
        assert EEXE.n_rejected == 0
        assert pattern_5_2 == [0, 2, 1, 3]

    def test_calc_prob_acc(self, capfd, params_dict):
        EEXE = get_EEXE_instance(params_dict)
        # EEXE.state_ranges = [[0, 1, 2, 3, 4, 5], [1, 2, 3, 4, 5, 6], ..., [3, 4, 5, 6, 7, 8]]
        states = [5, 2, 2, 8]
        shifts = [0, 1, 2, 3]
        weights = [
            [0, 1.03101, 2.55736, 3.63808, 4.47220, 6.13408],
            [0, 1.22635, 2.30707, 2.44120, 4.10308, 6.03106],
            [0, 0.66431, 1.25475, 0.24443, 0.59472, 0.70726],
            [0, 0.09620, 1.59937, -4.31679, -22.89436, -28.08701]]
        dhdl_files = [os.path.join(input_path, f"dhdl/dhdl_{i}.xvg") for i in range(4)]

        # Test 1: Same-state swapping (True)
        swap = (1, 2)
        EEXE.acceptance = "same_state"
        prob_acc_1 = EEXE.calc_prob_acc(swap, dhdl_files, states, shifts, weights)
        assert prob_acc_1 == 1

        # Test 2: Same-state swapping (False)
        swap = (0, 2)
        prob_acc_2 = EEXE.calc_prob_acc(swap, dhdl_files, states, shifts, weights)
        assert prob_acc_2 == 0

        # Test 3: Metropolis-eq
        swap = (0, 2)
        EEXE.acceptance = "metropolis-eq"
        prob_acc_3 = EEXE.calc_prob_acc(swap, dhdl_files, states, shifts, weights)
        assert prob_acc_3 == 1    # Delta U = (-9.1366697 + 4.9963939)/2.478956208925815 ~ -1.67 kT

        # Test 4: Metropolis
        swap = (0, 2)
        EEXE.acceptance = "metropolis"
        prob_acc_4 = EEXE.calc_prob_acc(swap, dhdl_files, states, shifts, weights)
        out, err = capfd.readouterr()
        # dH ~-1.67 kT as calculated above, dg = (2.55736 - 6.13408) + (0.24443 - 0) ~ -3.33229 kT
        # dU - dg ~ 1.66212 kT, so p_acc ~ 0.189 ...
        assert prob_acc_4 == pytest.approx(0.18989559074633955)   # check this number again
        assert 'U^i_n - U^i_m = -3.69 kT, U^j_m - U^j_n = 2.02 kT, Total dU: -1.67 kT' in out
        assert 'g^i_n - g^i_m = -3.58 kT, g^j_m - g^j_n = 0.24 kT, Total dg: -3.33 kT' in out

        # Test 5: Additional test: the case where one swap of (0, 2) has been accepted already.
        # Given another same swap of (0, 2), dU and dg in this case should be equal opposites of the oens in Case 4.
        # And the acceptance ratio should be 1.
        swap = (0, 2)
        states = [2, 2, 5, 8]
        prob_acc_5 = EEXE.calc_prob_acc(swap, dhdl_files, states, shifts, weights)
        out, err = capfd.readouterr()
        assert prob_acc_5 == 1
        assert 'U^i_n - U^i_m = 3.69 kT, U^j_m - U^j_n = -2.02 kT, Total dU: 1.67 kT' in out
        assert 'g^i_n - g^i_m = 3.58 kT, g^j_m - g^j_n = -0.24 kT, Total dg: 3.33 kT' in out

    def test_accept_or_reject(self, params_dict):
        EEXE = get_EEXE_instance(params_dict)
        random.seed(0)
        swap_bool_1 = EEXE.accept_or_reject(0)
        swap_bool_2 = EEXE.accept_or_reject(0.8)  # rand = 0.844
        swap_bool_3 = EEXE.accept_or_reject(0.8)  # rand = 0.758

        assert EEXE.n_swap_attempts == 0  # since we didn't use get_swapping_pattern
        assert EEXE.n_rejected == 2
        assert swap_bool_1 is False
        assert swap_bool_2 is False
        assert swap_bool_3 is True

    def test_historgam_correction(self, params_dict):
        EEXE = get_EEXE_instance(params_dict)

        # Case 1: Perform histogram correction (N_cutoff reached)
        EEXE.N_cutoff = 5000
        EEXE.verbose = False  # just to increase code coverage
        weights_1 = [[0, 10.304, 20.073, 29.364]]
        counts_1 = [[31415, 45701, 55457, 59557]]
        weights_1 = EEXE.histogram_correction(weights_1, counts_1)
        assert np.allclose(weights_1, [
            [
                0,
                10.304 + np.log(31415 / 45701),
                20.073 + np.log(45701 / 55457),
                29.364 + np.log(55457 / 59557),
            ]
        ])  # noqa: E501

        # Case 2: Perform histogram correction (N_cutoff not reached by both N_k and N_{k-1})
        EEXE.verbose = True
        weights_2 = [[0, 10.304, 20.073, 29.364]]
        counts_2 = [[3141, 4570, 5545, 5955]]
        weights_2 = EEXE.histogram_correction(weights_2, counts_2)
        assert np.allclose(weights_2, [[0, 10.304, 20.073, 29.364 + np.log(5545 / 5955)]])

    def test_combine_weights(self, params_dict):
        EEXE = get_EEXE_instance(params_dict)
        EEXE.n_tot = 6
        EEXE.n_sub = 4
        EEXE.s = 1
        EEXE.n_sim = 3
        EEXE.state_ranges = [[0, 1, 2, 3], [1, 2, 3, 4], [2, 3, 4, 5]]
        weights = [[0, 2.1, 4.0, 3.7], [0, 1.7, 1.2, 2.6], [0, -0.4, 0.9, 1.9]]

        EEXE.w_combine = True
        w_1, g_vec_1 = EEXE.combine_weights(weights)
        assert np.allclose(w_1, [
            [0, 2.1, 3.9, 3.5],
            [0, 1.8, 1.4, 2.75],
            [0, -0.4, 0.95, 1.95]])
        assert np.allclose(list(g_vec_1), [0, 2.1, 3.9, 3.5, 4.85, 5.85])

        weights = [[0, 2.1, 4.0, 3.7], [0, 1.7, 1.2, 2.6], [0, -0.4, 0.9, 1.9]]
        errors = [[0, 0.1, 0.15, 0.1], [0, 0.12, 0.1, 0.12], [0, 0.12, 0.15, 0.1]]
        w_2, g_vec_2 = EEXE.combine_weights(weights, errors)
        assert np.allclose(w_2, [
            [0, 2.1, 3.86141, 3.45417],
            [0, 1.76141, 1.35417, 2.71437],
            [0, -0.40723, 0.95296, 1.95296]])
        assert np.allclose(list(g_vec_2), [0, 2.1, 3.861407249466951, 3.4541731330165306, 4.814368891580968, 5.814368891580968])  # noqa: E501<|MERGE_RESOLUTION|>--- conflicted
+++ resolved
@@ -260,53 +260,6 @@
         os.remove(os.path.join(input_path, "expanded_test.mdp"))
         os.remove(os.path.join(input_path, "expanded_test_backup.mdp"))
 
-<<<<<<< HEAD
-    def test_map_lambda2state(self, params_dict):
-        # Note that the function map_lambda2state is called in set_params
-        EEXE = get_EEXE_instance(params_dict)
-        assert EEXE.lambda_dict == {
-            (0, 0): 0,
-            (0.25, 0): 1,
-            (0.5, 0): 2,
-            (0.75, 0): 3,
-            (1, 0): 4,
-            (1, 0.25): 5,
-            (1, 0.5): 6,
-            (1, 0.75): 7,
-            (1, 1): 8}
-
-        # Here we test another combinations: only 'fep_lambdas'
-        mdp = gmx_parser.MDP(os.path.join(input_path, "expanded.mdp"))
-        del mdp['coul_lambdas']
-        del mdp['vdw_lambdas']
-        mdp['fep_lambdas'] = '0.0 0.2 0.4 0.6 0.8 1.0'
-        mdp.write(os.path.join(input_path, "expanded_test.mdp"))
-        params_dict['mdp'] = 'ensemble_md/tests/data/expanded_test.mdp'
-        params_dict['n_sim'] = 3
-        EEXE = get_EEXE_instance(params_dict)
-        assert EEXE.lambda_types == ['fep_lambdas']
-        assert EEXE.lambda_dict == {
-            (0.0,): 0, (0.2,): 1, (0.4,): 2, (0.6,): 3, (0.8,): 4, (1.0,): 5}
-
-        # Still another combination: fep_lambdas, coul_lambdas, vdw_lambdas, restraint_lambdas
-        mdp['coul_lambdas'] = '0.0 0.5 0.8 1.0 1.0 1.0'
-        mdp['vdw_lambdas'] = '0.0 0.0 0.0 0.0 0.5 1.0'
-        mdp['restraint_lambdas'] = '0.0 0.2 0.4 0.6 0.8 1.0'
-        mdp.write(os.path.join(input_path, "expanded_test.mdp"))
-        EEXE = get_EEXE_instance(params_dict)
-        assert EEXE.lambda_types == ['fep_lambdas', 'coul_lambdas', 'vdw_lambdas', 'restraint_lambdas']
-        assert EEXE.lambda_dict == {
-            (0.0, 0.0, 0.0, 0.0): 0,
-            (0.2, 0.5, 0.0, 0.2): 1,
-            (0.4, 0.8, 0.0, 0.4): 2,
-            (0.6, 1.0, 0.0, 0.6): 3,
-            (0.8, 1.0, 0.5, 0.8): 4,
-            (1.0, 1.0, 1.0, 1.0): 5}
-
-        os.remove(os.path.join(input_path, "expanded_test.mdp"))
-
-=======
->>>>>>> 635a79e9
     def test_print_params(self, capfd, params_dict):
         # capfd is a fixture in pytest for testing STDOUT
         EEXE = get_EEXE_instance(params_dict)
