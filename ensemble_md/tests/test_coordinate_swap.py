<<<<<<< HEAD
####################################################################
#                                                                  #
#    ensemble_md,                                                  #
#    a python package for running GROMACS simulation ensembles     #
#                                                                  #
#    Written by Wei-Tse Hsu <wehs7661@colorado.edu>                #
#    Copyright (c) 2022 University of Colorado Boulder             #
#                                                                  #
####################################################################
"""
Unit tests for the module coordinate_swap.py.
"""
from ensemble_md.utils import coordinate_swap
import numpy as np
import pandas as pd

def test_get_dimenstion():
    test_file1 = open('ensemble_md/tests/data/coord_swap/input_A.gro', 'r')
    test_file2 = open('ensemble_md/tests/data/coord_swap/input_B.gro', 'r')
    assert coordinate_swap.get_dimensions(test_file1) == [2.74964, 2.74964, 2.74964]
    assert coordinate_swap.get_dimensions(test_file2) == [2.74243, 2.74243, 2.74243]

def test_find_common():
    test_file1 = open('ensemble_md/tests/data/coord_swap/input_A.gro', 'r')
    test_file2 = open('ensemble_md/tests/data/coord_swap/input_B.gro', 'r')
    test_df = coordinate_swap.find_common(test_file1, test_file2, 'C2D', 'D2E')
    df = pd.read_csv('ensemble_md/tests/data/coord_swap/find_common.csv')

    for index, row in df.iterrows():
        test_row = test_df[test_df['Name'] == row['Name']]
        assert row['Atom Name Number'] == int(test_row['Atom Name Number'].to_list()[0])
        assert row['Element'] == test_row['Element'].to_list()[0]
        assert row['Direction'] == test_row['Direction'].to_list()[0]
        assert row['Swap'] == test_row['Swap'].to_list()[0]
        assert row['File line'] == int(test_row['File line'].to_list()[0])
        assert row['Final Type'] == test_row['Final Type'].to_list()[0]

def test_rotate_point_around_axis():
    initial_point = np.array([0.16, 0.19, -0.05])
    vertex = np.array([0, 0, 0])
    axis = np.array([0.15, 0.82, 0.14])
    angle = 0.13
    rotated_point = [0.1693233, 0.18548463, -0.0335421]
    assert coordinate_swap.rotate_point_around_axis(initial_point, vertex, axis, angle) == rotated_point

def test_find_rotation_angle():
    initial_point = np.array([0.16, 0.19, -0.05])
    vertex = np.array([0, 0, 0])
    axis = np.array([0.15, 0.82, 0.14])
    rotated_point = [0.1693233, 0.18548463, -0.0335421]
    angle = 0.13
    test_angle = coordinate_swap.find_rotation_angle(initial_point, vertex, rotated_point, axis)
    assert np.isclose(angle, test_angle, 10**(-5))

def test_compute_angle():
    vec1_start = [0.13, 0.15, 0.16]
    vec1_end = [0.16, 0.18, 0.17]
    vec2_start = [0.13, 0.15, 0.16]
    vec2_end = [0.11, 0.23, 0.05]
    assert np.isclose(coordinate_swap.compute_angle([vec1_start, vec1_end, vec2_start, vec2_end]), 0.991836017536949, atol=10**(-4))
=======
####################################################################
#                                                                  #
#    ensemble_md,                                                  #
#    a python package for running GROMACS simulation ensembles     #
#                                                                  #
#    Written by Wei-Tse Hsu <wehs7661@colorado.edu>                #
#    Copyright (c) 2022 University of Colorado Boulder             #
#                                                                  #
####################################################################
"""
Unit tests for the module test_coordainte_swap.py.
"""
import os
import numpy as np
from ensemble_md.utils import coordinate_swap

current_path = os.path.dirname(os.path.abspath(__file__))
input_path = os.path.join(current_path, "data")


def test_get_dimensions():
    gro = os.path.join(input_path, 'sys.gro')
    f = open(gro, 'r')
    lines = f.readlines()
    f.close()
    vec = coordinate_swap.get_dimensions(lines)
    assert vec == [3.32017, 3.32017, 2.34772, 0.00000, 0.00000, 0.00000, 0.00000, 1.66009, 1.66009]

    # Write a flat file with cubic box dimensions
    f = open('test.gro', 'w')
    f.write('test\n')
    f.write('    1.00000    2.00000    3.00000\n')
    f.close()

    f = open('test.gro', 'r')
    lines = f.readlines()
    f.close()
    vec = coordinate_swap.get_dimensions(lines)
    assert vec == [1.0, 2.0, 3.0]

    os.remove('test.gro')


def test_compute_angle():
    coords_1 = [
        np.array([0.0, 0.0, 0.0]),
        np.array([1.0, 0.0, 0.0]),
        np.array([0.0, 1.0, 0.0])
    ]
    coords_2 = coords_1[-1::-1]
    coords_3 = [coords_1[1], coords_1[0], coords_1[2]]

    assert np.isclose(coordinate_swap.compute_angle(coords_1), np.pi / 4)
    assert np.isclose(coordinate_swap.compute_angle(coords_2), np.pi / 4)
    assert np.isclose(coordinate_swap.compute_angle(coords_3), np.pi / 2)


def test_get_dimenstion():
    test_file1 = open('ensemble_md/tests/data/coord_swap/input_A.gro', 'r')
    test_file2 = open('ensemble_md/tests/data/coord_swap/input_B.gro', 'r')
    assert coordinate_swap.get_dimensions(test_file1) == []
    assert coordinate_swap.get_dimensions(test_file2) == []
>>>>>>> c789ec26
<|MERGE_RESOLUTION|>--- conflicted
+++ resolved
@@ -1,4 +1,3 @@
-<<<<<<< HEAD
 ####################################################################
 #                                                                  #
 #    ensemble_md,                                                  #
@@ -14,18 +13,39 @@
 from ensemble_md.utils import coordinate_swap
 import numpy as np
 import pandas as pd
+import os
 
-def test_get_dimenstion():
-    test_file1 = open('ensemble_md/tests/data/coord_swap/input_A.gro', 'r')
-    test_file2 = open('ensemble_md/tests/data/coord_swap/input_B.gro', 'r')
-    assert coordinate_swap.get_dimensions(test_file1) == [2.74964, 2.74964, 2.74964]
-    assert coordinate_swap.get_dimensions(test_file2) == [2.74243, 2.74243, 2.74243]
+current_path = os.path.dirname(os.path.abspath(__file__))
+input_path = os.path.join(current_path, "data")
+
+
+def test_get_dimensions():
+    gro = os.path.join(input_path, 'sys.gro')
+    f = open(gro, 'r')
+    lines = f.readlines()
+    f.close()
+    vec = coordinate_swap.get_dimensions(lines)
+    assert vec == [3.32017, 3.32017, 2.34772, 0.00000, 0.00000, 0.00000, 0.00000, 1.66009, 1.66009]
+
+    # Write a flat file with cubic box dimensions
+    f = open('test.gro', 'w')
+    f.write('test\n')
+    f.write('    1.00000    2.00000    3.00000\n')
+    f.close()
+
+    f = open('test.gro', 'r')
+    lines = f.readlines()
+    f.close()
+    vec = coordinate_swap.get_dimensions(lines)
+    assert vec == [1.0, 2.0, 3.0]
+
+    os.remove('test.gro')
 
 def test_find_common():
-    test_file1 = open('ensemble_md/tests/data/coord_swap/input_A.gro', 'r')
-    test_file2 = open('ensemble_md/tests/data/coord_swap/input_B.gro', 'r')
+    test_file1 = open(f'{input_path}/coord_swap/input_A.gro', 'r')
+    test_file2 = open(f'{input_path}/coord_swap/input_B.gro', 'r')
     test_df = coordinate_swap.find_common(test_file1, test_file2, 'C2D', 'D2E')
-    df = pd.read_csv('ensemble_md/tests/data/coord_swap/find_common.csv')
+    df = pd.read_csv(f'{input_path}/coord_swap/find_common.csv')
 
     for index, row in df.iterrows():
         test_row = test_df[test_df['Name'] == row['Name']]
@@ -54,56 +74,6 @@
     assert np.isclose(angle, test_angle, 10**(-5))
 
 def test_compute_angle():
-    vec1_start = [0.13, 0.15, 0.16]
-    vec1_end = [0.16, 0.18, 0.17]
-    vec2_start = [0.13, 0.15, 0.16]
-    vec2_end = [0.11, 0.23, 0.05]
-    assert np.isclose(coordinate_swap.compute_angle([vec1_start, vec1_end, vec2_start, vec2_end]), 0.991836017536949, atol=10**(-4))
-=======
-####################################################################
-#                                                                  #
-#    ensemble_md,                                                  #
-#    a python package for running GROMACS simulation ensembles     #
-#                                                                  #
-#    Written by Wei-Tse Hsu <wehs7661@colorado.edu>                #
-#    Copyright (c) 2022 University of Colorado Boulder             #
-#                                                                  #
-####################################################################
-"""
-Unit tests for the module test_coordainte_swap.py.
-"""
-import os
-import numpy as np
-from ensemble_md.utils import coordinate_swap
-
-current_path = os.path.dirname(os.path.abspath(__file__))
-input_path = os.path.join(current_path, "data")
-
-
-def test_get_dimensions():
-    gro = os.path.join(input_path, 'sys.gro')
-    f = open(gro, 'r')
-    lines = f.readlines()
-    f.close()
-    vec = coordinate_swap.get_dimensions(lines)
-    assert vec == [3.32017, 3.32017, 2.34772, 0.00000, 0.00000, 0.00000, 0.00000, 1.66009, 1.66009]
-
-    # Write a flat file with cubic box dimensions
-    f = open('test.gro', 'w')
-    f.write('test\n')
-    f.write('    1.00000    2.00000    3.00000\n')
-    f.close()
-
-    f = open('test.gro', 'r')
-    lines = f.readlines()
-    f.close()
-    vec = coordinate_swap.get_dimensions(lines)
-    assert vec == [1.0, 2.0, 3.0]
-
-    os.remove('test.gro')
-
-
-def test_compute_angle():
     coords_1 = [
         np.array([0.0, 0.0, 0.0]),
         np.array([1.0, 0.0, 0.0]),
@@ -114,12 +84,4 @@
 
     assert np.isclose(coordinate_swap.compute_angle(coords_1), np.pi / 4)
     assert np.isclose(coordinate_swap.compute_angle(coords_2), np.pi / 4)
-    assert np.isclose(coordinate_swap.compute_angle(coords_3), np.pi / 2)
-
-
-def test_get_dimenstion():
-    test_file1 = open('ensemble_md/tests/data/coord_swap/input_A.gro', 'r')
-    test_file2 = open('ensemble_md/tests/data/coord_swap/input_B.gro', 'r')
-    assert coordinate_swap.get_dimensions(test_file1) == []
-    assert coordinate_swap.get_dimensions(test_file2) == []
->>>>>>> c789ec26
+    assert np.isclose(coordinate_swap.compute_angle(coords_3), np.pi / 2)