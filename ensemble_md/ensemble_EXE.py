####################################################################
#                                                                  #
#    ensemble_md,                                                  #
#    a python package for running GROMACS simulation ensembles     #
#                                                                  #
#    Written by Wei-Tse Hsu <wehs7661@colorado.edu>                #
#    Copyright (c) 2022 University of Colorado Boulder             #
#                                                                  #
####################################################################
"""
The :obj:`.ensemble_EXE` module provides functions for setting up and ensemble of expanded ensemble.
"""
import os
import sys
import copy
import yaml
import shutil
import random
import subprocess
import numpy as np
from mpi4py import MPI
from itertools import combinations
from collections import OrderedDict
from alchemlyb.parsing.gmx import _get_headers as get_headers
from alchemlyb.parsing.gmx import _extract_dataframe as extract_dataframe

import ensemble_md
from ensemble_md.utils import utils
from ensemble_md.utils import gmx_parser
from ensemble_md.utils.exceptions import ParameterError

comm = MPI.COMM_WORLD
rank = comm.Get_rank()


class EnsembleEXE:
    """
    This class provides a variety of functions useful for setting up and running
    an ensemble of expanded ensemble. Upon instantiation, all parameters in the YAML
    file will be assigned to an attribute in the class. In addition to these variables,
    below is a list of attributes of the class. (All the the attributes are assigned by
    :obj:`set_params` unless otherwise noted.)

    :ivar gmx_path: The absolute path of the GROMACS exectuable.
    :ivar gmx_version: The version of the GROMACS executable.
    :ivar yaml: The input YAML file used to instantiate the class. Assigned by the :code:`__init__` function.
    :ivar warnings: Warnings about parameter specification in either YAML or MDP files.
    :ivar reformatted_mdp: Whether the templated MDP file has been reformatted by replacing hyphens
        with underscores or not.
    :ivar template: The instance of the :obj:`MDP` class based on the template MDP file.
    :ivar dt: The simulation timestep in ps.
    :ivar temp: The simulation temperature in Kelvin.
    :ivar fixed_weights: Whether the weights will be fixed during the simulation (according to the template MDP file).
    :ivar updating_weights: The list of weights as a function of time (since the last update of the Wang-Landau
        incrementor) for different replicas. The length is equal to the number of replicas. This is only relevant for
        weight-updating simulations.
    :ivar equilibrated_weights: The equilibrated weights of different replicas. For weight-equilibrating simulations,
        this list is initialized as a list of empty lists. Otherwise (weight-fixed), it is initialized as a list of
        :code:`None`.
    :ivar current_wl_delta: The current value of the Wang-Landau incrementor. This is only relevent for weight-updating
        simulations.
    :ivar kT: 1 kT in kJ/mol at the simulation temperature.
    :ivar lambda_types: The types of lambda variables involved in expanded ensemble simulations, e.g.
        :code:`fep_lambdas`, :code:`mass_lambdas`, :code:`coul_lambdas`, etc.
    :ivar n_tot: The total number of states for all replicas.
    :ivar n_sub: The numbmer of states for each replica. The current implementation assumes homogenous replicas.
    :ivar state_ranges: A list of list of state indices for each replica.
    :ivar equil: A list of times it took to equilibrated the weights for different replicas. This
        list is initialized with a list of -1, where -1 means that the weights haven't been equilibrated. Also,
        a value of 0 means that the simulation is a fixed-weight simulation.
<<<<<<< HEAD
    :ivar lambda_dict: A dictionary with keys being the tuples of coupling parameters used in each replicas and
        values being the corresponding global index (starting from 0). Assigned by :obj:`map_lambda2state`.
=======
>>>>>>> 635a79e9
    :ivar n_rejected: The number of proposed exchanges that have been rejected. Updated by :obj:`.accept_or_reject`.
    :ivar n_swap_attempts: The number of swaps attempted so far. This does not include the cases
        where there is no swappable pair. Updated by :obj:`.get_swapping_pattern`.
    :ivar n_emtpy_swappable: The number of times when there was no swappable pair.
    :ivar rep_trajs: The replica-space trajectories of all configurations.
    :ivar configs: A list that thows the current configuration index that each replica is sampling.
    :ivar g_vecs: The time series of the (processed) whole-range alchemical weights. If no weight combination is
        applied, this list will just be a list of :code:`None`'s.
    :ivar get_u_nk: Whether to get the :math:`u_{nk}` dataset from the DHDL files. Only meaningful during
        data analysis and if :code:`df_method` is specified.
    :ivar get_dHdl: Whether to get the :math:`dH/dλ` dataset from the DHDL files. Only meaningful
        during data analysis and if :code:`df_method` is specified.
    """

    def __init__(self, yaml_file, analysis=False):
        self.yaml = yaml_file
        self.set_params(analysis)

    def set_params(self, analysis):
        """
        Sets up or reads in the user-defined parameters from a yaml file and an MDP template.
        This function is called to instantiate the class in the :code:`__init__` function of
        class. Specifically, it does the following:

          1. Sets up constants.
          2. Reads in parameters from a YAML file.
          3. Handles YAML parameters.
          4. Checks if the parameters in the YAML file are well-defined.
          5. Reformats the input MDP file to replace all hyphens with underscores.
          6. Reads in parameters from the MDP template.

        After instantiation, the class instance will have attributes corresponding to
        each of the parameters specified in the YAML file. For a full list of the parameters that
        can be specified in the YAML file, please refer to :ref:`doc_parameters`.

        :param yaml_file: The file name of the YAML file for specifying the parameters for EEXE.
        :type yaml_file: str
        :param analysis: Whether the instantiation of the class is for data analysis of EEXE simulations.
            The default is :code:`False`
        :type analysis: bool

        :raises ParameterError:

              - If a required parameter is not specified in the YAML file.
              - If a specified parameter is not recognizable.
              - If a specified weight combining scheme is not available.
              - If a specified acceptance scheme is not available.
              - If a specified free energy estimator is not available.
              - If a specified method for error estimation is not available.
              - If an integer parameter is not an integer.
              - If a positive parameter is not positive.
              - If a non-negative parameter is negative.
              - If an invalid MDP file is detected.
        """
        self.warnings = []  # Store warnings, if any.

        # Step 0: Set up constants
        k = 1.380649e-23
        NA = 6.0221408e23

        # Step 1: Read in parameters from the YAML file.
        with open(self.yaml) as f:
            params = yaml.load(f, Loader=yaml.FullLoader)

        for attr in params:
            setattr(self, attr, params[attr])

        # Step 2: Handle the compulsory YAML parameters
        required_args = [
            "gmx_executable",
            "gro",
            "top",
            "mdp",
            "n_sim",
            "n_iter",
            "s",
        ]
        for i in required_args:
            if hasattr(self, i) is False or getattr(self, i) is None:
                raise ParameterError(
                    f"Required parameter '{i}' not specified in {self.yaml}."
                )  # noqa: F405

        # Step 3: Handle the optional YAML parameters
        # Key: Optional argument; Value: Default value
        optional_args = {
            "modify_coords": None,
            "nst_sim": None,
            "proposal": 'exhaustive',
            "acceptance": "metropolis",
            "w_combine": False,
            "N_cutoff": 1000,
            "n_ex": 'N^3',   # only active for multiple swaps.
            "verbose": True,
            "grompp_args": None,
            "runtime_args": None,
            "n_ckpt": 100,
            "msm": False,
            "free_energy": False,
            "df_spacing": 1,
            "df_method": "MBAR",
            "err_method": "propagate",
            "n_bootstrap": 50,
            "seed": None,
        }
        for i in optional_args:
            if hasattr(self, i) is False or getattr(self, i) is None:
                setattr(self, i, optional_args[i])

        # all_args: Arguments that can be specified in the YAML file.
        all_args = required_args + list(optional_args.keys())
        for i in params:
            if i not in all_args:
                self.warnings.append(f'Warning: Parameter "{i}" specified in the input YAML file is not recognizable.')

        # Step 4: Check if the parameters in the YAML file are well-defined
        if self.proposal not in [None, 'single', 'neighboring', 'exhaustive', 'multiple']:
            raise ParameterError("The specified proposal scheme is not available. Available options include 'single', 'neighboring', 'exhaustive', and 'multiple'.")  # noqa: E501

        if self.acceptance not in [None, 'same-state', 'same_state', 'metropolis', 'metropolis-eq', 'metropolis_eq']:
            raise ParameterError("The specified acceptance scheme is not available. Available options include 'same-state', 'metropolis', and 'metropolis-eq'.")  # noqa: E501

        if self.df_method not in [None, 'TI', 'BAR', 'MBAR']:
            raise ParameterError("The specified free energy estimator is not available. Available options include 'TI', 'BAR', and 'MBAR'.")  # noqa: E501

        if self.err_method not in [None, 'propagate', 'bootstrap']:
            raise ParameterError("The specified method for error estimation is not available. Available options include 'propagate', and 'bootstrap'.")  # noqa: E501

        params_int = ['n_sim', 'n_iter', 's', 'N_cutoff', 'df_spacing', 'n_ckpt', 'n_bootstrap']  # integer parameters  # noqa: E501
        if self.nst_sim is not None:
            params_int.append('nst_sim')
        if self.n_ex != 'N^3':  # no need to add "and self.proposal == 'multiple' since if multiple swaps are not used, n_ex=1"  # noqa: E501
            params_int.append('n_ex')
        if self.seed is not None:
            params_int.append('seed')
        for i in params_int:
            if type(getattr(self, i)) != int:
                raise ParameterError(f"The parameter '{i}' should be an integer.")

        params_pos = ['n_sim', 'n_iter', 'n_ckpt', 'df_spacing', 'n_bootstrap']  # positive parameters
        if self.nst_sim is not None:
            params_pos.append('nst_sim')
        for i in params_pos:
            if getattr(self, i) <= 0:
                raise ParameterError(f"The parameter '{i}' should be positive.")

        if self.n_ex != 'N^3' and self.n_ex < 0:
            raise ParameterError("The parameter 'n_ex' should be non-negative.")

        if self.s < 0:
            raise ParameterError("The parameter 's' should be non-negative.")

        if self.N_cutoff < 0 and self.N_cutoff != -1:
            raise ParameterError("The parameter 'N_cutoff' should be non-negative unless no histogram correction is needed, i.e. N_cutoff = -1.")  # noqa: E501

        params_str = ['gro', 'top', 'mdp']
        # First check if self.gro and self.top are lists and check their lengths
        check_files = ['gro', 'top', 'mdp']
        for i in check_files:
            if isinstance(getattr(self, i), list):
                params_str.remove(i)
                if len(getattr(self, i)) != self.n_sim:
                    raise ParameterError(f"The number of the input {i.upper()} files must be the same as the number of replicas, if multiple are specified.")  # noqa: E501

        for i in params_str:
            if type(getattr(self, i)) != str:
                raise ParameterError(f"The parameter '{i}' should be a string.")

        params_bool = ['verbose', 'msm']
        for i in params_bool:
            if type(getattr(self, i)) != bool:
                raise ParameterError(f"The parameter '{i}' should be a boolean variable.")

        # Step 5: Reformat the input MDP file to replace all hypens with underscores.
        if isinstance(self.mdp, list):
            for i in self.mdp:
                self.reformat_MDP(i)
        else:
            self.reformat_MDP(self.mdp)

        # Step 6: If multiple MDP files are specified, check if they have the same values for parameters other than lambdas or weights  # noqa: E501
        if isinstance(self.mdp, list):
            diff_params = EnsembleEXE.compare_MDPs(self.mdp)
            diff_params = [i for i in diff_params if 'lambda' not in i]
            if len(diff_params) != 0:
                diff_str = ', '.join(diff_params)
                self.warnings.append(f'The input MDP files have different values in some parameters not relevant to lambda values or lambda weights. These parameters include: {diff_str}.')  # noqa: E501
                self.template = gmx_parser.MDP(self.mdp[0])  # just to finish the function and fail externally with warnings if n_warnings > maxwarn  # noqa: E501
            else:
                # If all MDP files have the same general MDP parameters, we'll just use the first one as the template.
                self.template = gmx_parser.MDP(self.mdp[0])
        else:
            self.template = gmx_parser.MDP(self.mdp)

        # Step 7: Read in parameters from the MDP template
        self.dt = self.template["dt"]  # ps
        self.temp = self.template["ref_t"]

        if self.nst_sim is None:
            self.nst_sim = self.template["nsteps"]

        if 'wl_scale' in self.template.keys():
            if self.template['wl_scale'] == []:
                # If wl_scale in the MDP file is a blank (i.e. fixed weights), mdp['wl_scale'] will be an empty list.
                # This is the only case where mdp['wl_scale'] is a numpy array.
                self.fixed_weights = True
                self.equilibrated_weights = [None for i in range(self.n_sim)]
            else:
                self.fixed_weights = False
                self.equilibrated_weights = [[] for i in range(self.n_sim)]
                self.updating_weights = [[] for i in range(self.n_sim)]
                self.current_wl_delta = [0 for i in range(self.n_sim)]
        else:
            self.fixed_weights = True
            self.equilibrated_weights = [None for i in range(self.n_sim)]

        if self.fixed_weights is True:
            if self.N_cutoff != -1 or self.w_combine is not False:
                self.warnings.append('Warning: The histogram correction/weight combination method is specified but will not be used since the weights are fixed.')  # noqa: E501
                # In the case that the warning is ignored, enforce the defaults.
                self.N_cutoff = -1
                self.w_combine = False

        if 'lmc_seed' in self.template and self.template['lmc_seed'] != -1:
            self.warnings.append('Warning: We recommend setting lmc_seed as -1 so the random seed is different for each iteration.')  # noqa: E501

        if 'gen_seed' in self.template and self.template['gen_seed'] != -1:
            self.warnings.append('Warning: We recommend setting gen_seed as -1 so the random seed is different for each iteration.')  # noqa: E501

        if 'symmetrized_transition_matrix' in self.template and self.template['symmetrized_transition_matrix'] == 'yes':  # noqa: E501
            self.warnings.append('Warning: We recommend setting symmetrized-transition-matrix to no instead of yes.')

        if self.nst_sim % self.template['nstlog'] != 0:
            raise ParameterError(
                'The parameter "nstlog" must be a factor of the parameter "nst_sim" specified in the YAML file.')

        if self.nst_sim % self.template['nstdhdl'] != 0:
            raise ParameterError(
                'The parameter "nstdhdl" must be a factor of the parameter "nst_sim" specified in the YAML file.')

        if self.template['nstexpanded'] % self.template['nstdhdl'] != 0:
            raise ParameterError(
                'In EEXE, the parameter "nstdhdl" must be a factor of the parameter "nstexpanded", or the calculation of acceptance ratios might be wrong.')  # noqa: E501

        # Step 8: Set up derived parameters
        # 8-1. kT in kJ/mol
        self.kT = k * NA * self.temp / 1000  # 1 kT in kJ/mol

        # 8-2. Figure out what types of lambda variables are involved
        # Here is we possible lambda types in the order read by GROMACS, which is likely also the order when being printed to the log file.  # noqa: E501
        # See https://gitlab.com/gromacs/gromacs/-/blob/main/src/gromacs/gmxpreprocess/readir.cpp#L2543
        lambdas_types_all = ['fep_lambdas', 'mass_lambdas', 'coul_lambdas', 'vdw_lambdas', 'bonded_lambdas', 'restraint_lambdas', 'temperature_lambdas']  # noqa: E501
        self.lambda_types = []  # lambdas specified in the MDP file
        for i in lambdas_types_all:
            if i in self.template.keys():  # there shouldn't be parameters like "fep-lambdas" after reformatting the MDP file  # noqa: E501
                self.lambda_types.append(i)

        # 8-3. Total # of states: n_tot = n_sub * n_sim - (n_overlap) * (n_sim - 1), where n_overlap = n_sub - s
        self.n_tot = len(self.template[self.lambda_types[0]])

        # 8-4. Number of states of each replica (assuming the same for all rep)
        self.n_sub = self.n_tot - self.s * (self.n_sim - 1)
        if self.n_sub < 1:
            raise ParameterError(
                f"There must be at least two states for each replica (current value: {self.n_sub}). The current specified configuration (n_tot={self.n_tot}, n_sim={self.n_sim}, s={self.s}) does not work for EEXE.")  # noqa: E501

        # 8-5. A list of sets of state indices
        start_idx = [i * self.s for i in range(self.n_sim)]
        self.state_ranges = [list(np.arange(i, i + self.n_sub)) for i in start_idx]

        # 8-6. A list of time it took to get the weights equilibrated
        self.equil = [-1 for i in range(self.n_sim)]   # -1 means unequilibrated

<<<<<<< HEAD
        # 8-7. Map the lamda vectors to state indices
        self.map_lambda2state()

        # 8-8. Some variables for counting
=======
        # 7-7. Some variables for counting
>>>>>>> 635a79e9
        self.n_rejected = 0
        self.n_swap_attempts = 0
        self.n_empty_swappable = 0

<<<<<<< HEAD
        # 8-9. Replica space trajectories. For example, rep_trajs[0] = [0, 2, 3, 0, 1, ...] means
=======
        # 7-8. Replica space trajectories. For example, rep_trajs[0] = [0, 2, 3, 0, 1, ...] means
>>>>>>> 635a79e9
        # that configuration 0 transitioned to replica 2, then 3, 0, 1, in iterations 1, 2, 3, 4, ...,
        # respectively. The first element of rep_traj[i] should always be i.
        self.rep_trajs = [[i] for i in range(self.n_sim)]

<<<<<<< HEAD
        # 8-10. configs shows the current configuration that each replica is sampling.
=======
        # 7-9. configs shows the current configuration that each replica is sampling.
>>>>>>> 635a79e9
        # For example, self.configs = [0, 2, 1, 3] means that configurations 0, 2, 1, and 3 are
        # in replicas, 0, 1, 2, 3, respectively. This list will be constantly updated during the simulation.
        self.configs = list(range(self.n_sim))

<<<<<<< HEAD
        # 8-11. The time series of the (processed) whole-range alchemical weights
        # If no weight combination is applied, self.g_vecs will just be a list of None's.
        self.g_vecs = []

        # 8-12. Data analysis
=======
        # 7-10. The time series of the (processed) whole-range alchemical weights
        # If no weight combination is applied, self.g_vecs will just be a list of None's.
        self.g_vecs = []

        # 7-11. Data analysis
>>>>>>> 635a79e9
        if self.df_method == 'MBAR':
            self.get_u_nk = True
            self.get_dHdl = False
        else:
            self.get_u_nk = False
            self.get_dHdl = True

        # Step 9. Check the executables
        if analysis is False:
            self.check_gmx_executable()

    def check_gmx_executable(self):
        """
        Checks if the GROMACS executable can be used and gets its absolute path and version.
        """
        try:
            result = subprocess.run(['which', self.gmx_executable], capture_output=True, text=True, check=True)
            self.gmx_path = result.stdout.strip()  # this can be exactly the same as self.gmx_executable

            version_output = subprocess.run([self.gmx_path, "-version"], capture_output=True, text=True, check=True)
            for line in version_output.stdout.splitlines():
                if "GROMACS version" in line:
                    self.gmx_version = line.split()[-1]
                    break
        except subprocess.CalledProcessError:
            print(f"{self.gmx_executable} is not available on this system.")
        except Exception as e:
            print(f"An error occurred:\n{e}")

    def print_params(self, params_analysis=False):
        """
        Prints important parameters related to the EXEE simulation.

        Parameters
        ----------
        params_analysis : bool, optional
            If True, additional parameters related to data analysis will be printed. Default is False.
        """
        if isinstance(self.gro, list):
            gro_str = ', '.join(self.gro)
        else:
            gro_str = self.gro

        if isinstance(self.top, list):
            top_str = ', '.join(self.top)
        else:
            top_str = self.top

        print("Important parameters of EXEE")
        print("============================")
        print(f"Python version: {sys.version}")
        print(f"GROMACS executable: {self.gmx_path}")  # we print the full path here
        print(f"GROMACS version: {self.gmx_version}")
        print(f"ensemble_md version: {ensemble_md.__version__}")
        print(f'Simulation inputs: {gro_str}, {top_str}, {self.mdp}')
        print(f"Verbose log file: {self.verbose}")
        print(f"Proposal scheme: {self.proposal}")
        print(f"Acceptance scheme for swapping simulations: {self.acceptance}")
        print(f"Whether to perform weight combination: {self.w_combine}")
        print(f"Histogram cutoff: {self.N_cutoff}")
        print(f"Number of replicas: {self.n_sim}")
        print(f"Number of iterations: {self.n_iter}")
        print(f"Number of attempted swaps in one exchange interval: {self.n_ex}")
        print(f"Length of each replica: {self.dt * self.nst_sim} ps")
        print(f"Frequency for checkpointing: {self.n_ckpt} iterations")
        print(f"Total number of states: {self.n_tot}")
        print(f"Additional grompp arguments: {self.grompp_args}")
        print(f"Additional runtime arguments: {self.runtime_args}")
        print("Alchemical ranges of each replica in EEXE:")
        for i in range(self.n_sim):
            print(f"  - Replica {i}: States {self.state_ranges[i]}")

        if params_analysis is True:
            print()
            print(f"Whether to build Markov state models and perform relevant analysis: {self.msm}")
            print(f"Whether to perform free energy calculations: {self.free_energy}")
            print(f"The step to used in subsampling the DHDL data in free energy calculations, if any: {self.df_spacing}")  # noqa: E501
            print(f"The chosen free energy estimator for free energy calculations, if any: {self.df_method}")
            print(f"The method for estimating the uncertainty of free energies in free energy calculations, if any: {self.err_method}")  # noqa: E501
            print(f"The number of bootstrap iterations in the boostrapping method, if used: {self.n_bootstrap}")
            print(f"The random seed to use in bootstrapping, if used: {self.seed}")

        if self.reformatted_mdp is True:
            print("Note that the input MDP file has been reformatted by replacing hypens with underscores. The original mdp file has been renamed as *backup.mdp.")  # noqa: E501

    def reformat_MDP(self, mdp_file):
        """
        Reformats the input MDP file so that all hyphens in the parameter names are replaced by underscores.
        If the input MDP file contains hyphens in its parameter names, the class attribue :code:`self.reformatted`
        will be set to :code:`True`. In this case, the new MDP object with reformatted parameter names will be
        written to the original file path of the file, while the original file will be renamed with a
        :code:`_backup` suffix. If the input MDP file is not reformatted, the function sets
        the class attribute :code:`self.reformatted_mdp` to :code:`False`.
        """
        params = gmx_parser.MDP(mdp_file)

        odict = OrderedDict([(k.replace('-', '_'), v) for k, v in params.items()])
        params_new = gmx_parser.MDP(None, **odict)

        if rank == 0:
            if params_new.keys() == params.keys():
                self.reformatted_mdp = False  # no need to reformat the file
            else:
                self.reformatted_mdp = True
                new_name = mdp_file.split('.mdp')[0] + '_backup.mdp'
                shutil.move(mdp_file, new_name)
                params_new.write(mdp_file)

    @staticmethod
    def compare_MDPs(mdp_list):
        """
        Given a list of MDP files, identify the parameters for which not all MDP
        files have the same values.

        Returns
        -------
        diff_params : list
            The list of parameters differing between the input MDP files.
        """
        compare_list = list(combinations(mdp_list, r=2))
        diff_params = []
        for i in range(len(compare_list)):
            mdp_1 = gmx_parser.MDP(compare_list[i][0])
            mdp_2 = gmx_parser.MDP(compare_list[i][1])

            # First figure out the union set of the parameters and exclude blanks and comments
            all_params = set(list(mdp_1.keys()) + list(mdp_2.keys()))
            all_params = [p for p in all_params if not p.startswith(('B', 'C'))]

            for p in all_params:
                if p in diff_params:
                    pass  # already in the list, no need to compare again
                else:
                    if p not in mdp_1 or p not in mdp_2:
                        diff_params.append(p)
                    else:
                        # the parameter is in both MDP files
                        if mdp_1[p] != mdp_2[p]:
                            diff_params.append(p)

        return diff_params

<<<<<<< HEAD
    def map_lambda2state(self):
        """
        Defines attrbitues that map vectors of coupling parameters to state indices.

        Attributes
        ----------
        lambda_dict : dict
            A dictionary whose keys are tuples of coupling parameters and
            values are the corresponding GLOBAL state indices (starting from 0).
        """
        self.lambda_dict = {}  # key: vector of coupling parameters, value: state index
        for i in range(self.n_tot):
            key = tuple([self.template[j][i] for j in self.lambda_types])
            self.lambda_dict[key] = i

=======
>>>>>>> 635a79e9
    def initialize_MDP(self, idx):
        """
        Initializes the MDP object for generating MDP files for a replica based on the MDP template.
        This function should be called only for generating MDP files for the FIRST iteration
        and it has nothing to do with whether the weights are fixed or equilibrating.
        It is assumed that the MDP template has all the common parameters of all replicas.

        Parameters
        ----------
        idx : int
            Index of the simulation whose MDP parameters need to be initialized.

        Returns
        -------
        MDP : :obj:`.gmx_parser.MDP` obj
            An updated object of :obj:`.gmx_parser.MDP` that can be used to write MDP files.
        """
        MDP = copy.deepcopy(self.template)
        MDP["nsteps"] = self.nst_sim

        start_idx = idx * self.s
        for i in self.lambda_types:
            MDP[i] = self.template[i][start_idx:start_idx + self.n_sub]

        if "init_lambda_weights" in self.template:
            MDP["init_lambda_weights"] = self.template["init_lambda_weights"][start_idx:start_idx + self.n_sub]

        return MDP

    def update_MDP(self, new_template, sim_idx, iter_idx, states, wl_delta, weights, counts=None):
        """
        Updates the MDP file for a new iteration based on the new MDP template coming from the previous iteration.
        Note that if the weights got equilibrated in the previous iteration, then the weights will be fixed
        at these equilibrated values for all the following iterations.

        Parameters
        ----------
        new_template : str
            The new MDP template file. Typically the MDP file of the previous iteration.
        sim_idx : int
            The index of the simulation whose MDP parameters need to be updated.
        iter_idx : int
            The index of the iteration to be performed later.
        states : list
            A list of last sampled states of all simulaitons in the previous iteration.
        wl_delta : list
            A list of final Wang-Landau incrementors of all simulations.
        weights : list
            A list of lists final weights of all simulations.
        counts : list
            A list of lists final counts of all simulations. If the value is :code:`None`,
            then the MDP parameter :code:`init-histogram-counts` won't be specified in the next iteration.
            Note that not all the GROMACS versions have the MDP parameter :code:`init-histogram-counts` available,
            in which case one should always pass :code:`None`, or set :code:`-maxwarn` in :code:`grompp_args`
            in the input YAML file.

        Return
        ------
        MDP : :obj:`.gmx_parser.MDP` obj
            An updated object of :obj:`.gmx_parser.MDP` that can be used to write MDP files.
        """
        new_template = gmx_parser.MDP(new_template)  # turn into a gmx_parser.MDP object
        MDP = copy.deepcopy(new_template)
        MDP["tinit"] = self.nst_sim * self.dt * iter_idx
        MDP["nsteps"] = self.nst_sim
        MDP["init_lambda_state"] = (states[sim_idx] - sim_idx * self.s)  # 2nd term is for shifting from the global to local index.  # noqa: E501
        MDP["init_wl_delta"] = wl_delta[sim_idx]
        MDP["init_lambda_weights"] = weights[sim_idx]
        if counts is not None:
            MDP["init_histogram_counts"] = counts[sim_idx]

        if self.equil[sim_idx] == -1:   # the weights haven't been equilibrated
            MDP["init_wl_delta"] = wl_delta[sim_idx]
        else:
            MDP["lmc_stats"] = "no"
            MDP["wl_scale"] = ""
            MDP["wl_ratio"] = ""
            MDP["init_wl_delta"] = ""
            MDP["lmc_weights_equil"] = ""
            MDP["weight_equil_wl_delta"] = ""

        return MDP

    def extract_final_dhdl_info(self, dhdl_files):
        """
        For all the replica simulations, finds the last sampled state
        and print the corresponding lambda values from a dhdl file.

        Parameters
        ----------
        dhdl_files : list
            A list of file paths to GROMACS DHDL files of different replicas.

        Returns
        -------
        states : list
            A list of the global indices of the last sampled states of all simulaitons.
        """
        states = []
        print("\nBelow are the final states being visited:")
        for i in range(len(dhdl_files)):
            headers = get_headers(dhdl_files[i])
            state_local = list(extract_dataframe(dhdl_files[i], headers=headers)['Thermodynamic state'])[-1]  # local index of the last state  # noqa: E501
            state_global = state_local + i * self.s  # global index of the last state
            states.append(state_global)  # append the global index
            print(f"  Simulation {i}: Global state {states[i]}")
        print('\n', end='')

        return states

    def extract_final_log_info(self, log_files):
        """
        Extracts the following information for each replica simulation from a given list of GROMACS LOG files:

          - The final Wang-Landau incrementors.
          - The final lists of weights.
          - The final lists of counts.
          - Whether the weights were equilibrated in the simulations.

        Parameters
        ----------
        log_files : list
            A list of file paths to GROMACS LOG files of different replicas.

        Returns
        -------
        wl_delta : list
            A list of final Wang-Landau incrementors of all simulations.
        weights : list
            A list of lists of final weights of all simulations.
        counts : list
            A list of lists of final counts of all simulations.
        """
        wl_delta, weights, counts = [], [], []

        # Find the final Wang-Landau incrementors and weights
        for i in range(len(log_files)):
            if self.verbose:
                print(f'Parsing {log_files[i]} ...')
            result = gmx_parser.parse_log(log_files[i])  # weights, counts, wl_delta, equil_time
            weights.append(result[0][-1])
            counts.append(result[1])
            wl_delta.append(result[2])

            # In Case 3 described in the docstring of parse_log (fixed-weights),
            # result[3] will be 0 but it will never be passed to self.equil[i]
            # because once self.equil[i] is not -1, we stop updating. This way, we can keep
            # the time when the weights get equilibrated all the way.
            if self.equil[i] == -1:
                # At this point self.equil is the equilibration status BEFORE the last iteration
                # while result[3] is the equilibration status AFTER finishing the last iteraiton.
                # For any replicas where weights are still equilibrating (i.e. self.equil[j] == -1)
                # we update its equilibration status.
                self.equil[i] = result[3]

            if self.equilibrated_weights[i] == []:
                if self.equil[i] != -1 and self.equil[i] != 0:
                    # self.equil[i] != -1: uneqilibrated
                    # self.equil[i] != 0: fixed-weight simulation
                    self.equilibrated_weights[i] = result[0][-1]

        return wl_delta, weights, counts

    def get_averaged_weights(self, log_files):
        """
        For each replica, calculate the averaged weights (and the associated error) from the time series
        of the weights since the previous update of the Wang-Landau incrementor.

        Parameters
        ----------
        log_files : list
            A list of file paths to GROMACS LOG files of different replicas.

        Returned
        --------
        weights_avg : list
            A list of lists of weights averaged since the last update of the Wang-Landau
            incrementor. The length of the list should be the number of replicas.
        weights_err : list
            A list of lists of errors corresponding to the values in :code:`weights_avg`.
        """
        for i in range(self.n_sim):
            weights, _, wl_delta, _ = gmx_parser.parse_log(log_files[i])
            if self.current_wl_delta[i] == wl_delta:
                self.updating_weights[i] += weights  # expand the list
            else:
                self.current_wl_delta[i] = wl_delta
                self.updating_weights[i] = weights

        # shape of self.updating_weights is (n_sim, n_points, n_states), but n_points can be different
        # for different replicas, which will error out np.mean(self.updating_weights, axis=1)
        weight_avg = [np.mean(self.updating_weights[i], axis=0).tolist() for i in range(self.n_sim)]
        weight_err = []
        for i in range(self.n_sim):
            if len(self.updating_weights[i]) == 1:  # this would lead to a RunTime Warning and nan
                weight_err.append([0] * self.n_sub)  # in `weighted_mean``, a simple average will be returned.
            else:
                weight_err.append(np.std(self.updating_weights[i], axis=0, ddof=1).tolist())

        return weight_avg, weight_err

    @staticmethod
    def identify_swappable_pairs(states, state_ranges, neighbor_exchange):
        """
        Identify swappable pairs. By definition, a pair of simulation is considered swappable only if
        their last sampled states are in the alchemical ranges of both simulations. This is required
        to ensure that the values of involved ΔH and Δg can always be looked up from the DHDL and LOG files.
        This also automatically guarantee that the simulations to be swapped have overlapping alchemical ranges.

        Parameters
        ----------
        states : list
            A list of the global indices of the last sampled states of all simulations. This list can be
            generated by the :obj:`.extract_final_dhdl_info` method. Notably, the input list should not be
            a list that has been updated/modified by :obj:`get_swapping_pattern`, or the result will be incorrect.
        state_ranges : list of lists
            A list of state indies for all replicas. The input list can be a list updated by
            :obj:`.get_swapping_pattern`, especially in the case where there is a need to re-identify the
            swappable pairs after an attempted swap is accepted.
        neighbor_exchange : bool
            Whether to exchange only between neighboring replicas.

        Returns
        -------
        swappables : list
            A list of tuples representing the simulations that can be swapped.
        """
        n_sim = len(states)
        sim_idx = list(range(n_sim))
        all_pairs = list(combinations(sim_idx, 2))

        # First, we identify pairs of replicas with overlapping ranges
        swappables = [i for i in all_pairs if set(state_ranges[i[0]]).intersection(set(state_ranges[i[1]])) != set()]  # noqa: E501

        # Then, from these pairs, we exclude the ones whose the last sampled states are not present in both alchemical ranges  # noqa: E501
        # In this case, U^i_n, U_^j_m, g^i_n, and g_^j_m are unknown and the acceptance cannot be calculated.
        swappables = [i for i in swappables if states[i[0]] in state_ranges[i[1]] and states[i[1]] in state_ranges[i[0]]]  # noqa: E501

        if neighbor_exchange is True:
            print('Note: One neighboring swap will be proposed.')
            swappables = [i for i in swappables if np.abs(i[0] - i[1]) == 1]

        return swappables

    @staticmethod
    def propose_swap(swappables):
        """
        Proposes a swap of coordinates between replicas by drawing samples from the swappable pairs.

        Parameters
        ----------
        swappables : list
            A list of tuples representing the simulations that can be swapped.

        Return
        ------
        swap : tuple or an empty list
            A tuple of simulation indices to be swapped. If there is no swappable pair,
            an empty list will be returned.
        """
        try:
            swap = random.choices(swappables, k=1)[0]
        except IndexError:  # no swappable pairs
            swap = []

        return swap

    def get_swapping_pattern(self, dhdl_files, states, weights):
        """
        Generates a list (:code:`swap_pattern`) that represents how the configurations should be swapped in the
        next iteration. The indices of the output list correspond to the simulation/replica indices, and the
        values represent the configuration indices in the corresponding simulation/replica. For example, if the
        swapping pattern is :code:`[0, 2, 1, 3]`, it means that in the next iteration, replicas 0, 1, 2, 3 should
        sample configurations 0, 2, 1, 3, respectively, where configurations 0, 1, 2, 3 here are defined as whatever
        configurations are in replicas 0, 1, 2, 3 in the CURRENT iteration (not iteration 0), respectively.

        Notably, when this function is called (e.g. once every iteration in an EEXE simulation), the output
        list :code:`swap_pattern` is always initialized as :code:`[0, 1, 2, 3, ...]` and gets updated once every
        attempted swap. This is different from the attribute :code:`configs`, which is only initialized at the
        very beginning of the entire EEXE simulation (iteration 0), though :code:`configs` also gets updated with
        :code:`swap_pattern` once every attempted swap in this function.

        Parameters
        ----------
        dhdl_files : list
            A list of DHDL files. The indicies in the DHDL filenames shouuld be in an ascending order, e.g.
            :code:`[dhdl_0.xvg, dhdl_1.xvg, ..., dhdl_N.xvg]`.
        states : list
            A list of last sampled states (in global indices) of ALL simulaitons. :code:`states[i]=j` means that
            the configuration in replica :code:`i` is at state :code:`j` at the time when the exchange is performed.
            This list can be generated :obj:`.extract_final_dhdl_info`.
        weights : list
            A list of lists of final weights of ALL simulations. :code:`weights[i]` corresponds to the list of weights
            used in replica :code:`i`. The list can be generated by :obj:`.extract_final_log_info`.

        Returns
        -------
        swap_pattern : list
            A list that represents how the replicas should be swapped.
        """
        if self.proposal != 'multiple':
            if self.proposal == 'exhaustive':
                n_ex = int(np.floor(self.n_sim / 2))  # This is the maximum, not necessarily the number that will always be reached.  # noqa
                n_ex_exhaustive = 0    # The actual number of swaps atttempted.
            else:
                n_ex = 1  # single swap or neighboring swap
        else:
            # multiple swaps
            if self.n_ex == 'N^3':
                n_ex = self.n_tot ** 3
            else:
                n_ex = self.n_ex

        shifts = list(self.s * np.arange(self.n_sim))
        swap_pattern = list(range(self.n_sim))   # Can be regarded as the indices of DHDL files/configurations
        state_ranges = copy.deepcopy(self.state_ranges)
        states_copy = copy.deepcopy(states)  # only for re-identifying swappable pairs given updated state_ranges
        swappables = EnsembleEXE.identify_swappable_pairs(states, state_ranges, self.proposal == 'neighboring')

        # Note that if there is only 1 swappable pair, then it will still be the only swappable pair
        # after an attempted swap is accepted. Therefore, there is no need to perform multiple swaps or re-identify
        # the new set of swappable pairs. In this case, we set n_ex back to 1.
        if len(swappables) == 1:
            if n_ex > 1:
                n_ex = 1  # n_ex is set back to 1 since there is only 1 swappable pair.

        print(f"Swappable pairs: {swappables}")
        for i in range(n_ex):
            # Update the list of swappable pairs starting from the 2nd attempted swap for the exhaustive swap method.
            if self.proposal == 'exhaustive' and i >= 1:
                # Note that this should be done regardless of the acceptance/rejection of the previously drawn pairs.
                # Also note that at this point, swap is still the last attempted swap.
                swappables = [i for i in swappables if set(i).intersection(set(swap)) == set()]  # noqa: F821
                print(f'\nRemaining swappable pairs: {swappables}')

            if len(swappables) == 0 and self.proposal == 'exhaustive':
                # This should only happen when the method of exhaustive swaps is used.
                if i == 0:
                    self.n_empty_swappable += 1
                break
            else:
                self.n_swap_attempts += 1
                if self.proposal == 'exhaustive':
                    n_ex_exhaustive += 1

                swap = EnsembleEXE.propose_swap(swappables)
                print(f'\nProposed swap: {swap}')
                if swap == []:
                    self.n_empty_swappable += 1
                    print('No swap is proposed because there is no swappable pair at all.')
                    break  # no need to re-identify swappable pairs and draw new samples
                else:
                    if self.verbose is True and self.proposal != 'exhaustive':
                        print(f'A swap ({i + 1}/{n_ex}) is proposed between the configurations of Simulation {swap[0]} (state {states[swap[0]]}) and Simulation {swap[1]} (state {states[swap[1]]}) ...')  # noqa: E501

                    # Calculate the acceptance ratio and decide whether to accept the swap.
                    prob_acc = self.calc_prob_acc(swap, dhdl_files, states, shifts, weights)
                    swap_bool = self.accept_or_reject(prob_acc)

                    # Theoretically, in an EEXE simulation, we could either choose to swap configurations (via
                    # swapping GRO files) or replicas (via swapping MDP files). In ensemble_md package, we chose the
                    # former when implementing the EEXE algorithm. Specifically, in the CLI `run_EEXE`, `swap_pattern`
                    # is used to swap the GRO files. Therefore, when an attempted swap is accetped and `swap_pattern`
                    # is updated, we also need to update the variables `shifts`, `weights`, `dhdl_files`,
                    # `state_ranges`, `self.configs` but not anything else. Otherwise, incorrect results will be
                    # produced. To better understand this, one can refer to our unit test for get_swapping_pattern
                    # and calc_prob_acc, set checkpoints and examine why the variables should/should not be updated.

                    if swap_bool is True:
                        # The assignments need to be done at the same time in just one line.
                        # states[swap[0]], states[swap[1]] = states[swap[1]], states[swap[0]]
                        shifts[swap[0]], shifts[swap[1]] = shifts[swap[1]], shifts[swap[0]]
                        weights[swap[0]], weights[swap[1]] = weights[swap[1]], weights[swap[0]]
                        dhdl_files[swap[0]], dhdl_files[swap[1]] = dhdl_files[swap[1]], dhdl_files[swap[0]]
                        swap_pattern[swap[0]], swap_pattern[swap[1]] = swap_pattern[swap[1]], swap_pattern[swap[0]]
                        state_ranges[swap[0]], state_ranges[swap[1]] = state_ranges[swap[1]], state_ranges[swap[0]]
                        self.configs[swap[0]], self.configs[swap[1]] = self.configs[swap[1]], self.configs[swap[0]]

                        if n_ex > 1 and self.proposal == 'multiple':  # must be multiple swaps
                            # After state_ranges have been updated, we re-identify the swappable pairs.
                            # Notably, states_copy (instead of states) should be used. (They could be different.)
                            swappables = EnsembleEXE.identify_swappable_pairs(states_copy, state_ranges, self.proposal == 'neighboring')  # noqa: E501
                            print(f"  New swappable pairs: {swappables}")
                    else:
                        # In this case, there is no need to update the swappables
                        pass

                print(f'  Current list of configurations: {self.configs}')

        if self.verbose is False:
            print(f'\n{n_ex} swap(s) have been proposed.')
        print(f'\nThe finally adopted swap pattern: {swap_pattern}')
        print(f'The list of configurations sampled in each replica in the next iteration: {self.configs}')

        # Update the replica-space trajectories
        for i in range(self.n_sim):
            self.rep_trajs[i].append(self.configs.index(i))

        return swap_pattern

    def calc_prob_acc(self, swap, dhdl_files, states, shifts, weights):
        """
        Calculates the acceptance ratio given the Monte Carlo scheme for swapping the simulations.

        Parameters
        ----------
        swap : tuple
            A tuple of indices corresponding to the simulations to be swapped.
        dhdl_files : list
            A list of DHDL files, e.g. :code:`dhdl_files = ['dhdl_2.xvg', 'dhdl_1.xvg', 'dhdl_0.xvg', 'dhdl_3.xvg']`
            means that configurations 2, 1, 0, and 3 are now in replicas 0, 1, 2, 3. This can happen in multiple swaps
            when a previous swap between configurations 0 and 2 has just been accepted. Otherwise, the list of
            filenames should always be in the ascending order, e.g. :code:`['dhdl_0.xvg', 'dhdl_1.xvg', 'dhdl_2.xvg',
            dhdl_3.xvg]`.
        states : list
            A list of last sampled states (in global indices) in the DHDL files corresponding to configurations 0, 1,
            2, ... (e.g. :code:`dhdl_0.xvg`, :code:`dhdl_1.xvg`, :code:`dhdl_2.xvg`, ...)
            This list can be generated by :obj:`.extract_final_dhdl_info`.
        shifts : list
            A list of state shifts for converting global state indices to the local ones. Specifically, :code:`states`
            substracted by :code:`shifts` should be the local state indices of the last sampled states
            in :code:`dhdl_files[0]`, :code:`dhdl_files[1]`, ... (which importantly, are not necessarily
            :code:`dhdl_0.xvg`, :code:`dhdl_1.xvg`, ...). If multiple swaps are not used, then
            this should always be :code:`list(EEXE.s * np.arange(EEXE.n_sim))`.
        weights : list
            A list of lists of final weights of ALL simulations. Typiecally generated by
            :obj:`.extract_final_log_info`. :code:`weights[i]` and :code:`dhdl_files[i]` should correspond to
            the same configuration.

        Returns
        -------
        prob_acc : float
            The acceptance ratio.
        """
        if self.acceptance == "same_state" or self.acceptance == "same-state":
            if states[swap[0]] == states[swap[1]]:  # same state, swap!
                prob_acc = 1  # This must lead to an output of swap_bool = True from the function accept_or_reject
            else:
                prob_acc = 0  # This must lead to an output of swap_bool = False from the function accept_or_reject

        else:  # i.e. metropolis-eq or metropolis, which both require the calculation of dU
            # Now we calculate dU
            if self.verbose is True:
                print("  Proposing a move from (x^i_m, x^j_n) to (x^i_n, x^j_m) ...")
            f0, f1 = dhdl_files[swap[0]], dhdl_files[swap[1]]
            h0, h1 = get_headers(f0), get_headers(f1)
            data_0, data_1 = (
                extract_dataframe(f0, headers=h0).iloc[-1],
                extract_dataframe(f1, headers=h1).iloc[-1],
            )

            # \Delta H to all states at the last time frame
            # Notably, the can be regarded as H for each state since the reference state will have a value of 0 anyway.
            dhdl_0 = data_0[-self.n_sub:]
            dhdl_1 = data_1[-self.n_sub:]

            # Old local index, which will only be used in "metropolis"
            old_state_0 = states[swap[0]] - shifts[swap[0]]
            old_state_1 = states[swap[1]] - shifts[swap[1]]

            # New local index. Note that states are global indices, so we shift them back to the local ones
            new_state_0 = states[swap[1]] - shifts[swap[0]]  # new state index (local index in simulation swap[0])
            new_state_1 = states[swap[0]] - shifts[swap[1]]  # new state index (local index in simulation swap[1])

            dU_0 = (dhdl_0[new_state_0] - dhdl_0[old_state_0]) / self.kT  # U^{i}_{n} - U^{i}_{m}, i.e. \Delta U (kT) to the new state  # noqa: E501
            dU_1 = (dhdl_1[new_state_1] - dhdl_1[old_state_1]) / self.kT  # U^{j}_{m} - U^{j}_{n}, i.e. \Delta U (kT) to the new state  # noqa: E501
            dU = dU_0 + dU_1
            if self.verbose is True:
                print(
                    f"  U^i_n - U^i_m = {dU_0:.2f} kT, U^j_m - U^j_n = {dU_1:.2f} kT, Total dU: {dU:.2f} kT"
                )

            if self.acceptance == "metropolis_eq" or self.acceptance == "metropolis-eq":
                prob_acc = min(1, np.exp(-dU))
            else:  # must be 'metropolis', which consider lambda weights as well
                g0 = weights[swap[0]]
                g1 = weights[swap[1]]
                dg_0 = g0[new_state_0] - g0[old_state_0]  # g^{i}_{n} - g^{i}_{m}
                dg_1 = g1[new_state_1] - g1[old_state_1]  # g^{j}_{m} - g^{j}_{n}
                dg = dg_0 + dg_1  # kT

                # Note that simulations with different lambda ranges would have different references
                # so g^{i}_{n} - g^{j}_{n} or g^{j}_{m} - g^{i}_{m} wouldn't not make sense.
                # We therefore print g^i_n - g^i_m and g^j_m - g^j_n instead even if they are less interesting.
                if self.verbose is True:
                    print(
                        f"  g^i_n - g^i_m = {dg_0:.2f} kT, g^j_m - g^j_n = {dg_1:.2f} kT, Total dg: {dg:.2f} kT"
                    )

                prob_acc = min(1, np.exp(-dU + dg))
        return prob_acc

    def accept_or_reject(self, prob_acc):
        """
        Returns a boolean variable indiciating whether the proposed swap should be acceepted given the acceptance rate.

        Parameters
        ----------
        prob_acc : float
            The acceptance rate.

        Returns
        -------
        swap_bool : bool
            A boolean variable indicating whether the swap should be accepted.
        """
        if prob_acc == 0:
            swap_bool = False
            self.n_rejected += 1
            if self.verbose is True:
                print("  Swap rejected! ", end="", flush=True)
        else:
            rand = random.random()
            if self.verbose is True:
                print(
                    f"  Acceptance rate: {prob_acc:.3f} / Random number drawn: {rand:.3f}"
                )
            if rand < prob_acc:
                swap_bool = True
                if self.verbose is True:
                    print("  Swap accepted! ")
            else:
                swap_bool = False
                self.n_rejected += 1
                if self.verbose is True:
                    print("  Swap rejected! ")
        return swap_bool

    def histogram_correction(self, weights, counts):
        """
        Corrects the lambda weights based on the histogram counts. Namely,
        :math:`g_k' = g_k + ln(N_{k-1}/N_k)`, where :math:`g_k` and :math:`g_k'`
        are the lambda weight after and before the correction, respectively.
        Notably, in any of the following situations, we don't do any correction.

        - Either :math:`N_{k-1}` or :math:`N_k` is 0.
        - Either :math:`N_{k-1}` or :math:`N_k` is smaller than the histogram cutoff.

        Parameters
        ----------
        weights : list
            A list of lists of weights (of ALL simulations) to be corrected.
        counts : list
            A list of lists of counts (of ALL simulations).

        Return
        ------
        weights : list
            An updated list of lists of corected weights.
        """
        if self.verbose is True:
            print("\nPerforming histogram correction for the lambda weights ...")
        else:
            print("\nPerforming histogram correction for the lambda weights ...", end="")

        for i in range(len(weights)):  # loop over the replicas
            if self.verbose is True:
                print(f"  Counts of rep {i}:\t\t{counts[i]}")
                print(f'  Original weights of rep {i}:\t{[float(f"{k:.3f}") for k in weights[i]]}')

            for j in range(1, len(weights[i])):  # loop over the alchemical states
                if counts[i][j - 1] != 0 and counts[i][j - 1] != 0:
                    if np.min([counts[i][j - 1], counts[i][j]]) > self.N_cutoff:
                        weights[i][j] += np.log(counts[i][j - 1] / counts[i][j])

            if self.verbose is True:
                print(f'  Corrected weights of rep {i}:\t{[float(f"{k:.3f}") for k in weights[i]]}\n')

        if self.verbose is False:
            print(' Done')

        return weights

    def combine_weights(self, weights, weights_err=None):
        """
        Combine alchemical weights across multiple replicas. Note that if
        :code:`weights_err` is provided, inverse-variance weighting will be used.
        Care must be taken since inverse-variance weighting can lead to slower
        convergence if the provided errors are not accurate. (See :ref:`doc_w_schemes` for mor details.)

        Parameters
        ----------
        weights : list
            A list of Wang-Landau weights of ALL simulations

        Returns
        -------
        weights : list
            A list of modified Wang-Landau weights of ALL simulations.
        g_vec : np.ndarray
            An array of alchemical weights of the whole range of states.
        """
        if self.verbose is True:
            print('Performing weight combination ...')
        else:
            print('Performing weight combination ...', end='')

        if self.verbose is True:
            w = np.round(weights, decimals=3).tolist()  # just for printing
            print('  Original weights:')
            for i in range(len(w)):
                print(f'    Rep {i}: {w[i]}')

        # Method based on weight differences (the original g-diff)
        dg_vec = []
        dg_adjacent = [list(np.diff(weights[i])) for i in range(len(weights))]
        if weights_err is not None:
            dg_adjacent_err = [[np.sqrt(weights_err[i][j] ** 2 + weights_err[i][j + 1] ** 2) for j in range(len(weights_err[i]) - 1)] for i in range(len(weights_err))]  # noqa: E501

        for i in range(self.n_tot - 1):
            dg_list, dg_err_list = [], []
            for j in range(len(self.state_ranges)):
                if i in self.state_ranges[j] and i + 1 in self.state_ranges[j]:
                    idx = self.state_ranges[j].index(i)
                    dg_list.append(dg_adjacent[j][idx])
                    if weights_err is not None:
                        dg_err_list.append(dg_adjacent_err[j][idx])
            if weights_err is None:
                dg_vec.append(np.mean(dg_list))
            else:
                dg_vec.append(utils.weighted_mean(dg_list, dg_err_list)[0])
        dg_vec.insert(0, 0)
        g_vec = np.array([sum(dg_vec[:(i + 1)]) for i in range(len(dg_vec))])

        # Determine the vector of alchemical weights for each replica
        for i in range(self.n_sim):
            if self.equil[i] == -1:  # unequilibrated
                weights[i] = list(g_vec[i: i + self.n_sub] - g_vec[i: i + self.n_sub][0])
            else:
                weights[i] = self.equilibrated_weights[i]
        weights = np.round(weights, decimals=5).tolist()

        if self.verbose is True:
            w = np.round(weights, decimals=3).tolist()  # just for printing
            print('\n  Modified weights:')
            for i in range(len(w)):
                print(f'    Rep {i}: {w[i]}')

        if self.verbose is False:
            print(' DONE')
            print(f'The alchemical weights of all states: \n  {list(np.round(g_vec, decimals=3))}')
        else:
            print(f'\n  The alchemical weights of all states: \n  {list(np.round(g_vec, decimals=3))}')

        return weights, g_vec

    def run_gmx_cmd(self, arguments):
        """
        Run a GROMACS command as a subprocess

        Parameters
        ----------
        arguments : list
            A list of arguments that compose of the GROMACS command to run, e.g.
            :code:`['gmx', 'mdrun', '-deffnm', 'sys']`.

        Returns
        -------
        return_code : int
            The exit code of the GROMACS command. Any number other than 0 indicates an error.
        stdout : str or None
            The STDOUT of the process.
        stderr: str or None
            The STDERR or the process.

        """
        try:
            result = subprocess.run(arguments, capture_output=True, text=True, check=True)
            return_code, stdout, stderr = result.returncode, result.stdout, None
        except subprocess.CalledProcessError as e:
            return_code, stdout, stderr = e.returncode, None, e.stderr

        return return_code, stdout, stderr

    def run_grompp(self, n, swap_pattern):
        """
        Prepares TPR files for the simulation ensemble using the GROMACS :code:`grompp` command.

        Parameters
        ----------
        n : int
            The iteration index (starting from 0).
        swap_pattern : list
            A list generated by :obj:`.get_swapping_pattern`. It represents how the replicas should be swapped.
        """
        args_list = []
        for i in range(self.n_sim):
            arguments = [self.gmx_executable, 'grompp']

            # Input files
            if isinstance(self.mdp, list):
                mdp = f"sim_{i}/iteration_{n}/{self.mdp[i].split('/')[-1]}"
            else:
                mdp = f"sim_{i}/iteration_{n}/{self.mdp.split('/')[-1]}"
            if n == 0:
                if isinstance(self.gro, list):
                    gro = f"{self.gro[i]}"
                else:
                    gro = f"{self.gro}"
            else:
                if self.modify_coords is None:
                    gro = f"sim_{swap_pattern[i]}/iteration_{n-1}/confout.gro"  # This effectively swap out GRO files
                else:
                    gro = f"sim_{swap_pattern[i]}/iteration_{n-1}/confout_modified.gro"  # This effectively swap out GRO files  # noqa: E501

            if isinstance(self.top, list):
                top = f"{self.top[i]}"
            else:
                top = f"{self.top}"

            # Add input file arguments
            arguments.extend(["-f", mdp, "-c", gro, "-p", top])

            # Add output file arguments
            arguments.extend([
                "-o", f"sim_{i}/iteration_{n}/sys_EE.tpr",
                "-po", f"sim_{i}/iteration_{n}/mdout.mdp"
            ])

            # Add additional arguments if any
            if self.grompp_args is not None:
                # Turn the dictionary into a list with the keys alternating with values
                add_args = [elem for pair in self.grompp_args.items() for elem in pair]
                arguments.extend(add_args)

            args_list.append(arguments)

        # Run the GROMACS grompp commands in parallel
        returncode = None  # Initialize as None for all ranks (necessary for the case when -np > n_sim, which is rare)
        if rank == 0:
            print('Generating TPR files ...')
        if rank < self.n_sim:
            returncode, stdout, stderr = self.run_gmx_cmd(args_list[rank])
            if returncode != 0:
                print(f'Error on rank {rank} (return code: {returncode}):\n{stderr}')

        # gather return codes at rank 0
        code_list = comm.gather(returncode, root=0)

        if rank == 0:
            # Filter out None values which represent ranks that did not execute the command
            code_list = [code for code in code_list if code is not None]
            if code_list != [0] * self.n_sim:
                MPI.COMM_WORLD.Abort(1)   # Doesn't matter what non-zero returncode we put here as the code from GROMACS will be printed before this point anyway.  # noqa: E501

    def run_mdrun(self, n):
        """
        Executes GROMACS mdrun commands in parallel.

        Parameters
        ----------
        n : int
            The iteration index (starting from 0).
        """
        # We will change the working directory so the mdrun command should be the same for all replicas.
        arguments = [self.gmx_executable, 'mdrun']

        # Add input file arguments
        arguments.extend(['-s', 'sys_EE.tpr'])

        if self.runtime_args is not None:
            # Turn the dictionary into a list with the keys alternating with values
            add_args = [elem for pair in self.runtime_args.items() for elem in pair]
            arguments.extend(add_args)

        # Run the GROMACS mdrun commands in parallel
        returncode = None  # Initialize as None for all ranks (necessary for the case when -np > n_sim, which is rare)
        if rank == 0:
            print('Running EXE simulations ...')
        if rank < self.n_sim:
            os.chdir(f'sim_{rank}/iteration_{n}')
            returncode, stdout, stderr = self.run_gmx_cmd(arguments)
            if returncode != 0:
                print(f'Error on rank {rank} (return code: {returncode}):\n{stderr}')
            os.chdir('../../')

        # gather return codes at rank 0
        code_list = comm.gather(returncode, root=0)

        if rank == 0:
            # Filter out None values which represent ranks that did not execute the command
            code_list = [code for code in code_list if code is not None]
            if code_list != [0] * self.n_sim:
                MPI.COMM_WORLD.Abort(1)   # Doesn't matter what non-zero returncode we put here as the code from GROMACS will be printed before this point anyway.  # noqa: E501

    def run_EEXE(self, n, swap_pattern=None):
        """
        Perform one iteration in the EEXE simulation, which includes generating the
        TPR files using the GROMACS grompp :code:`command` and running the expanded ensemble simulations
        in parallel using GROMACS :code:`mdrun` command. The GROMACS commands are launched by as subprocesses.
        The function assumes that the GROMACS executable is available.

        Parameters
        ----------
        n : int
            The iteration index (starting from 0).
        swap_pattern : list
            A list generated by :obj:`.get_swapping_pattern`. It represents how the replicas should be swapped.
            This parameter is not needed only if :code:`n` is 0.
        """
        if rank == 0:
            iter_str = f'\nIteration {n}: {self.dt * self.nst_sim * n: .1f} - {self.dt * self.nst_sim * (n + 1): .1f} ps'  # noqa: E501
            print(iter_str + '\n' + '=' * (len(iter_str) - 1))

        # 1st synchronizing point for all MPI processes: To make sure ranks other than 0 will not start executing
        # run_grompp earlier and mess up the order of printing.
        comm.barrier()

        # Generating all required TPR files simultaneously, then run all simulations simultaneously.
        # No synchronizing point is needed between run_grompp and run_mdrun, since once rank i finishes run_grompp,
        # it should run run_mdrun in the same working directory, so there won't be any I/O error.
        self.run_grompp(n, swap_pattern)
        self.run_mdrun(n)

        # 2nd synchronizaing point for all MPI processes: To make sure no rank will start getting to the next
        # iteration earlier than the others. For example, if rank 0 finishes the mdrun command earlier, we don't
        # want it to start parsing the dhdl file (in the if condition of if rank == 0) of simulation 3 being run by
        # rank 3 that has not been generated, which will lead to an I/O error.
        comm.barrier()<|MERGE_RESOLUTION|>--- conflicted
+++ resolved
@@ -68,11 +68,6 @@
     :ivar equil: A list of times it took to equilibrated the weights for different replicas. This
         list is initialized with a list of -1, where -1 means that the weights haven't been equilibrated. Also,
         a value of 0 means that the simulation is a fixed-weight simulation.
-<<<<<<< HEAD
-    :ivar lambda_dict: A dictionary with keys being the tuples of coupling parameters used in each replicas and
-        values being the corresponding global index (starting from 0). Assigned by :obj:`map_lambda2state`.
-=======
->>>>>>> 635a79e9
     :ivar n_rejected: The number of proposed exchanges that have been rejected. Updated by :obj:`.accept_or_reject`.
     :ivar n_swap_attempts: The number of swaps attempted so far. This does not include the cases
         where there is no swappable pair. Updated by :obj:`.get_swapping_pattern`.
@@ -346,49 +341,26 @@
         # 8-6. A list of time it took to get the weights equilibrated
         self.equil = [-1 for i in range(self.n_sim)]   # -1 means unequilibrated
 
-<<<<<<< HEAD
-        # 8-7. Map the lamda vectors to state indices
-        self.map_lambda2state()
-
-        # 8-8. Some variables for counting
-=======
-        # 7-7. Some variables for counting
->>>>>>> 635a79e9
+        # 8-7. Some variables for counting
         self.n_rejected = 0
         self.n_swap_attempts = 0
         self.n_empty_swappable = 0
 
-<<<<<<< HEAD
-        # 8-9. Replica space trajectories. For example, rep_trajs[0] = [0, 2, 3, 0, 1, ...] means
-=======
-        # 7-8. Replica space trajectories. For example, rep_trajs[0] = [0, 2, 3, 0, 1, ...] means
->>>>>>> 635a79e9
+        # 8-8. Replica space trajectories. For example, rep_trajs[0] = [0, 2, 3, 0, 1, ...] means
         # that configuration 0 transitioned to replica 2, then 3, 0, 1, in iterations 1, 2, 3, 4, ...,
         # respectively. The first element of rep_traj[i] should always be i.
         self.rep_trajs = [[i] for i in range(self.n_sim)]
 
-<<<<<<< HEAD
-        # 8-10. configs shows the current configuration that each replica is sampling.
-=======
-        # 7-9. configs shows the current configuration that each replica is sampling.
->>>>>>> 635a79e9
+        # 8-9. configs shows the current configuration that each replica is sampling.
         # For example, self.configs = [0, 2, 1, 3] means that configurations 0, 2, 1, and 3 are
         # in replicas, 0, 1, 2, 3, respectively. This list will be constantly updated during the simulation.
         self.configs = list(range(self.n_sim))
 
-<<<<<<< HEAD
-        # 8-11. The time series of the (processed) whole-range alchemical weights
+        # 8-10. The time series of the (processed) whole-range alchemical weights
         # If no weight combination is applied, self.g_vecs will just be a list of None's.
         self.g_vecs = []
 
-        # 8-12. Data analysis
-=======
-        # 7-10. The time series of the (processed) whole-range alchemical weights
-        # If no weight combination is applied, self.g_vecs will just be a list of None's.
-        self.g_vecs = []
-
-        # 7-11. Data analysis
->>>>>>> 635a79e9
+        # 8-11. Data analysis
         if self.df_method == 'MBAR':
             self.get_u_nk = True
             self.get_dHdl = False
@@ -531,24 +503,6 @@
 
         return diff_params
 
-<<<<<<< HEAD
-    def map_lambda2state(self):
-        """
-        Defines attrbitues that map vectors of coupling parameters to state indices.
-
-        Attributes
-        ----------
-        lambda_dict : dict
-            A dictionary whose keys are tuples of coupling parameters and
-            values are the corresponding GLOBAL state indices (starting from 0).
-        """
-        self.lambda_dict = {}  # key: vector of coupling parameters, value: state index
-        for i in range(self.n_tot):
-            key = tuple([self.template[j][i] for j in self.lambda_types])
-            self.lambda_dict[key] = i
-
-=======
->>>>>>> 635a79e9
     def initialize_MDP(self, idx):
         """
         Initializes the MDP object for generating MDP files for a replica based on the MDP template.
